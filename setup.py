--- conflicted
+++ resolved
@@ -2,11 +2,7 @@
 import os
 import sys
 from setuptools import setup, find_packages
-<<<<<<< HEAD
 description = 'The official Nomic python client.'
-=======
-description = 'The offical Nomic python client.'
->>>>>>> feba50a4
 
 from pathlib import Path
 this_directory = Path(__file__).parent
