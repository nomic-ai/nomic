--- conflicted
+++ resolved
@@ -3,11 +3,7 @@
 description = 'The offical Nomic python client.'
 setup(
     name='nomic',
-<<<<<<< HEAD
     version='1.0.51',
-=======
-    version='1.0.50',
->>>>>>> 4e446242
     url='https://github.com/nomic-ai/nomic',
     description=description,
     long_description=description,
