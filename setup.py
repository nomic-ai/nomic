--- conflicted
+++ resolved
@@ -6,11 +6,7 @@
     
 setup(
     name='nomic',
-<<<<<<< HEAD
-    version='3.0.19',
-=======
-    version='3.0.18',
->>>>>>> d8c1784f
+    version='3.0.20',
     url='https://github.com/nomic-ai/nomic',
     description=description,
     long_description=description,
