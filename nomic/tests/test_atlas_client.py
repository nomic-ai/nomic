import uuid
import time
import tempfile
import datetime
import requests

from nomic import AtlasClient
import pytest
import random
import time
import numpy as np

def test_map_embeddings_with_errors():
    atlas = AtlasClient()

    num_embeddings = 10
    embeddings = np.random.rand(num_embeddings, 10)


    #test nested dictionaries
    with pytest.raises(Exception):
        data = [{'hello': {'hello'}} for i in range(len(embeddings))]
        response = atlas.map_embeddings(embeddings=embeddings,
                                        data=data,
                                        map_name='UNITTEST1',
                                        is_public=True,
                                        reset_project_if_exists=True)

    #test underscore
    with pytest.raises(Exception):
        data = [{'__hello': {'hello'} } for i in range(len(embeddings))]
        response = atlas.map_embeddings(embeddings=embeddings,
                                        data=data,
                                        map_name='UNITTEST1',
                                        is_public=True,
                                        reset_project_if_exists=True)

    #test non-matching keys across metadatums
    with pytest.raises(Exception):
        data = [{'hello': 'a'} for i in range(len(embeddings))]
        data[1]['goodbye'] = 'b'
        response = atlas.map_embeddings(embeddings=embeddings,
                                        data=data,
                                        map_name='UNITTEST1',
                                        is_public=True,
                                        reset_project_if_exists=True)

    #test to long ids
    with pytest.raises(Exception):
        data = [{'id': str(uuid.uuid4())+'a'} for i in range(len(embeddings))]
        response = atlas.map_embeddings(embeddings=embeddings,
                                        data=data,
                                        map_name='UNITTEST1',
                                        id_field='id',
                                        is_public=True,
                                        reset_project_if_exists=True)

    #test duplicate keys error
    with pytest.raises(Exception):
        data = [{'b': 'a'} for i in range(len(embeddings))]
        data[1]['goodbye'] = 'b'
        response = atlas.map_embeddings(embeddings=embeddings,
                                        data=data,
                                        map_name='UNITTEST1',
                                        is_public=True,
                                        reset_project_if_exists=True)

    #fail on to large metadata
    with pytest.raises(Exception):
        embeddings = np.random.rand(1000, 10)
        data = [{'string': ''.join(['a'] * (1048576 // 10))} for _ in range(len(embeddings))]
        response = atlas.map_embeddings(embeddings=embeddings,
                                        data=data,
                                        map_name='UNITTEST1',
                                        is_public=True,
                                        reset_project_if_exists=True)


def test_map_embeddings():
    atlas = AtlasClient()

    num_embeddings = 200
    embeddings = np.random.rand(num_embeddings, 1000)
    data = [{'field': str(uuid.uuid4()), 'id': str(uuid.uuid4())} for i in range(len(embeddings))]

    response = atlas.map_embeddings(embeddings=embeddings,
                                    map_name='UNITTEST1',
                                    id_field='id',
                                    data=data,
                                    is_public=True,
                                    shard_size=5,
                                    reset_project_if_exists=True)

    assert response['project_id']
    project_id = response['project_id']

    project = atlas._get_project_by_id(project_id=project_id)
    atlas_index_id = project['atlas_indices'][0]['id']

    time.sleep(60)
    with tempfile.TemporaryDirectory() as td:
        embeddings = atlas.download_embeddings(project_id, atlas_index_id, td)
<<<<<<< HEAD
    # Need a good assertion here, I'm not sure what the download format is though --Ben
    #    assert len(embeddings) == num_embeddings
=======


    total_datums = project['total_datums_in_project']
    assert total_datums == num_embeddings
>>>>>>> 0c9e6afb
    atlas.delete_project(project_id=response['project_id'])


def test_date_metadata():
    atlas = AtlasClient()

    num_embeddings = 10
    embeddings = np.random.rand(num_embeddings, 10)
    data = [{'my_date': datetime.datetime(2022, 1, i).isoformat()} for i in range(1, len(embeddings)+1)]

    response = atlas.map_embeddings(embeddings=embeddings,
                                    map_name='UNITTEST1',
                                    data=data,
                                    is_public=True,
                                    reset_project_if_exists=True)

    assert response['project_id']

    atlas.delete_project(project_id=response['project_id'])


    #put an invalid iso timestamp after the first valid isotimestamp , make sure the client fails
    with pytest.raises(Exception):
        data[1]['my_date'] = data[1]['my_date']+'asdf'
        response = atlas.map_embeddings(embeddings=embeddings,
                                        map_name='UNITTEST1',
                                        id_field='id',
                                        data=data,
                                        is_public=True,
                                        reset_project_if_exists=True)



def test_map_text_errors():
    atlas = AtlasClient()

    # no indexed field
    with pytest.raises(Exception):
        response = atlas.map_text(data=[{'key': 'a'}],
                                  indexed_field='text',
                                  is_public=True,
                                  map_name='UNITTEST1',
                                  map_description='test map description',
                                  num_workers=1,
                                  reset_project_if_exists=True)


def test_map_embedding_progressive():
    atlas = AtlasClient()

    num_embeddings = 100
    embeddings = np.random.rand(num_embeddings, 10)
    data = [{'field': str(uuid.uuid4()), 'id': str(uuid.uuid4()), 'upload': 0.0} for i in range(len(embeddings))]

    response = atlas.map_embeddings(embeddings=embeddings,
                                    map_name='UNITTEST1',
                                    id_field='id',
                                    data=data,
                                    is_public=True,
                                    build_topic_model=False,
                                    reset_project_if_exists=True)

    embeddings = np.random.rand(num_embeddings, 10) + np.ones(shape=(num_embeddings, 10))
    data = [{'field': str(uuid.uuid4()), 'id': str(uuid.uuid4()), 'upload': 1.0} for i in range(len(embeddings))]

    current_project = atlas.get_project(response['project_name'])

    while True:
        time.sleep(10)
        if atlas.is_project_accepting_data(project_id=current_project['id']):
            response = atlas.map_embeddings(embeddings=embeddings,
                                            map_name=current_project['project_name'],
                                            colorable_fields=['upload'],
                                            id_field='id',
                                            data=data,
                                            build_topic_model=False,
                                            is_public=True,
                                            add_datums_if_exists=True
                                            )
            return True

<|MERGE_RESOLUTION|>--- conflicted
+++ resolved
@@ -79,8 +79,8 @@
 def test_map_embeddings():
     atlas = AtlasClient()
 
-    num_embeddings = 200
-    embeddings = np.random.rand(num_embeddings, 1000)
+    num_embeddings = 10
+    embeddings = np.random.rand(num_embeddings, 10)
     data = [{'field': str(uuid.uuid4()), 'id': str(uuid.uuid4())} for i in range(len(embeddings))]
 
     response = atlas.map_embeddings(embeddings=embeddings,
@@ -100,15 +100,10 @@
     time.sleep(60)
     with tempfile.TemporaryDirectory() as td:
         embeddings = atlas.download_embeddings(project_id, atlas_index_id, td)
-<<<<<<< HEAD
-    # Need a good assertion here, I'm not sure what the download format is though --Ben
-    #    assert len(embeddings) == num_embeddings
-=======
 
 
     total_datums = project['total_datums_in_project']
     assert total_datums == num_embeddings
->>>>>>> 0c9e6afb
     atlas.delete_project(project_id=response['project_id'])
 
 
