--- conflicted
+++ resolved
@@ -97,12 +97,7 @@
     project = atlas._get_project_by_id(project_id=project['id'])
     atlas_index_id = project['atlas_indices'][0]['id']
 
-<<<<<<< HEAD
-    # Give teh cloud time to embed?
-    time.sleep(10)
-=======
     time.sleep(60)
->>>>>>> 97e40a78
     with tempfile.TemporaryDirectory() as td:
         embeddings = atlas.download_embeddings(project_id, atlas_index_id, td)
     # Need a good assertion here, I'm not sure what the download format is though --Ben
