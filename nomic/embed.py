from __future__ import annotations

import concurrent
import concurrent.futures
import logging
import os
import time
from io import BytesIO
<<<<<<< HEAD
from typing import List, Optional, Union
=======
from typing import TYPE_CHECKING, Any, Dict, Iterable, List, Literal, Optional, Tuple, Union, overload
>>>>>>> 7d59e7a0

import PIL
import PIL.Image
import requests

from .dataset import AtlasClass
from .settings import *

<<<<<<< HEAD
atlas_class: Optional[AtlasClass] = None
=======
try:
    from gpt4all import CancellationError, Embed4All
except ImportError:
    if not TYPE_CHECKING:
        Embed4All = None

atlas_class = None
>>>>>>> 7d59e7a0

MAX_TEXT_REQUEST_SIZE = 50
MAX_IMAGE_REQUEST_SIZE = 512
MIN_EMBEDDING_DIMENSIONALITY = 64

<<<<<<< HEAD
=======
# mapping of Atlas model name -> Embed4All model filename
_EMBED4ALL_MODELS = {
    "nomic-embed-text-v1": "nomic-embed-text-v1.f16.gguf",
    "nomic-embed-text-v1.5": "nomic-embed-text-v1.5.f16.gguf",
}

>>>>>>> 7d59e7a0

def is_backoff_status_code(code: int):
    if code == 429 or code >= 500:
        # server error, do backoff
        return True
    return False


def request_backoff(
    callable,
    init_backoff=1.0,
    ratio=2.0,
    max_retries=5,
    backoff_if=is_backoff_status_code,
):
    response = callable()
    for attempt in range(max_retries + 1):
        if attempt == max_retries:
            return response
        if backoff_if(response.status_code):
            delay = init_backoff * (ratio**attempt)
            logging.info(f"server error, backing off for {int(delay)}s")
            time.sleep(delay)
            response = callable()
        else:
            break
    return response


def text_api_request(
    texts: List[str], model: str, task_type: str, dimensionality: Optional[int] = None, long_text_mode: str = "truncate"
):
    global atlas_class

    assert atlas_class is not None
    text_api_url = atlas_class.atlas_api_path + "/v1/embedding/text"
    text_api_header = atlas_class.header

    response = request_backoff(
        lambda: requests.post(
            text_api_url,
            headers=text_api_header,
            json={
                "texts": texts,
                "model": model,
                "task_type": task_type,
                "dimensionality": dimensionality,
                "long_text_mode": long_text_mode,
            },
        )
    )

    if response.status_code == 200:
        return response.json()
    else:
        raise Exception((response.status_code, response.text))


<<<<<<< HEAD
def text(
    texts: List[str],
    model: str = "nomic-embed-text-v1",
    task_type: str = "search_document",
    dimensionality: Optional[int] = None,
    long_text_mode: str = "truncate",
):
=======
@overload
def text(
    texts: list[str],
    *,
    model: str = ...,
    task_type: str = ...,
    dimensionality: int | None = ...,
    long_text_mode: str = ...,
    inference_mode: Literal["remote"] = ...,
) -> dict[str, Any]: ...
@overload
def text(
    texts: list[str],
    *,
    model: str = ...,
    task_type: str = ...,
    dimensionality: int | None = ...,
    long_text_mode: str = ...,
    inference_mode: Literal["local", "dynamic"],
    device: str | None = ...,
    **kwargs: Any,
) -> dict[str, Any]: ...
@overload
def text(
    texts: list[str],
    *,
    model: str = ...,
    task_type: str = ...,
    dimensionality: int | None = ...,
    long_text_mode: str = ...,
    inference_mode: str,
    device: str | None = ...,
    **kwargs: Any,
) -> dict[str, Any]: ...


def text(
    texts: list[str],
    *,
    model: str = "nomic-embed-text-v1",
    task_type: str = "search_document",
    dimensionality: int | None = None,
    long_text_mode: str = "truncate",
    inference_mode: str = "remote",
    device: str | None = None,
    **kwargs: Any,
) -> dict[str, Any]:
>>>>>>> 7d59e7a0
    """
    Generates embeddings for the given text.

    Args:
        texts: The text to embed.
        model: The model to use when embedding.
        task_type: The task type to use when embedding. One of `search_query`, `search_document`, `classification`, `clustering`.
        dimensionality: The embedding dimension, for use with Matryoshka-capable models. Defaults to full-size.
        long_text_mode: How to handle texts longer than the model can accept. One of `mean` or `truncate`.
        inference_mode: How to generate embeddings. One of `remote`, `local` (Embed4All), or `dynamic` (automatic).
            Defaults to `remote`.
        device: The device to use for local embeddings. Defaults to CPU, or Metal on Apple Silicon. It can be set to:
            - "gpu": Use the best available GPU.
            - "amd", "nvidia": Use the best available GPU from the specified vendor.
			- A specific device name from the output of `GPT4All.list_gpus()`
        kwargs: Remaining arguments are passed to the Embed4All contructor.

    Returns:
        A dict containing your embeddings and request metadata
    """
    if isinstance(texts, str):
        raise TypeError("'texts' parameter must be list[str], not str")

    use_embed4all = dynamic_mode = False
    if inference_mode == "remote":
        pass
    elif inference_mode == "local":
        use_embed4all = True
    elif inference_mode == "dynamic":
        use_embed4all = dynamic_mode = True
    else:
        raise ValueError(f"Unknown inference mode: {inference_mode!r}") from None

    if inference_mode == "remote":
        if device is not None:
            raise TypeError(f"device argument cannot be used with inference_mode='remote'")
        if kwargs:
            raise TypeError(f"Unexpected keyword arguments: {list(kwargs.keys())}")
    elif Embed4All is None:
        raise RuntimeError(
            f"The 'gpt4all' package is required for local inference. Suggestion: `pip install \"nomic[local]\"`",
        )

    if use_embed4all:
        try:
            return _text_embed4all(
                texts,
                model,
                task_type,
                dimensionality,
                long_text_mode,
                dynamic_mode,
                device=device,
                **kwargs,
            )
        except CancellationError:
            pass  # dynamic mode chose to use Atlas, fall through

    return _text_atlas(texts, model, task_type, dimensionality, long_text_mode)


def _text_atlas(
    texts: list[str],
    model: str,
    task_type: str,
    dimensionality: int | None,
    long_text_mode: str,
) -> dict[str, Any]:
    global atlas_class
    assert task_type in [
        "search_query",
        "search_document",
        "classification",
        "clustering",
    ], f"Invalid task type: {task_type}"

    if dimensionality and dimensionality < MIN_EMBEDDING_DIMENSIONALITY:
        logging.warning(
            f"Dimensionality {dimensionality} is less than the suggested of {MIN_EMBEDDING_DIMENSIONALITY}. Performance may be degraded."
        )

    if atlas_class is None:
        atlas_class = AtlasClass()
    max_workers = 10
    chunksize = MAX_TEXT_REQUEST_SIZE
    smallchunk = max(1, int(len(texts) / max_workers))
    # if there are fewer texts per worker than the max chunksize just split them evenly
    chunksize = min(smallchunk, chunksize)

    combined = {'embeddings': [], 'usage': {}, 'model': model, 'inference_mode': 'remote'}
    with concurrent.futures.ThreadPoolExecutor(max_workers=max_workers) as executor:
        futures = []
        for chunkstart in range(0, len(texts), chunksize):
            chunkend = min(len(texts), chunkstart + chunksize)
            chunk = texts[chunkstart:chunkend]
            futures.append(executor.submit(text_api_request, chunk, model, task_type, dimensionality, long_text_mode))

        for future in futures:
            response = future.result()
            assert response['model'] == model
            combined['embeddings'] += response['embeddings']
            for counter, value in response['usage'].items():
                combined['usage'][counter] = combined['usage'].get(counter, 0) + value
    return combined


<<<<<<< HEAD
def images(images: Union[List[str], List[PIL.Image.Image]], model: str = 'nomic-embed-vision-v1'):
=======
_embed4all: Embed4All | None = None
_embed4all_kwargs: dict[str, Any] | None = None


def _text_embed4all(
    texts: list[str],
    model: str,
    task_type: str,
    dimensionality: int | None,
    long_text_mode: str,
    dynamic_mode: bool,
    **kwargs: Any,
) -> dict[str, Any]:
    global _embed4all, _embed4all_kwargs

    try:
        g4a_model = _EMBED4ALL_MODELS[model]
    except KeyError:
        raise ValueError(f"Unsupported model for local embeddings: {model!r}") from None

    if not texts:
        # special-case this since Embed4All doesn't allow it
        return {"embeddings": [], "usage": {}, "model": model, "inference_mode": "local"}

    if _embed4all is None or _embed4all.gpt4all.config["filename"] != g4a_model or _embed4all_kwargs != kwargs:
        if _embed4all is not None:
            _embed4all.close()
        _embed4all = Embed4All(g4a_model, **kwargs)
        _embed4all_kwargs = kwargs

    def cancel_cb(batch_sizes: list[int], backend: str) -> bool:
        # TODO(jared): make this more accurate
        n_tokens = sum(batch_sizes)
        limits = {"cpu": 16, "kompute": 32, "metal": 1024}
        return n_tokens > limits[backend]

    output = _embed4all.embed(
        texts,
        prefix=task_type,
        dimensionality=dimensionality,
        long_text_mode=long_text_mode,
        return_dict=True,
        atlas=True,
        cancel_cb=cancel_cb if dynamic_mode else None,
    )
    ntok = output["n_prompt_tokens"]
    usage = {"prompt_tokens": ntok, "total_tokens": ntok}
    return {"embeddings": output["embeddings"], "usage": usage, "model": model, "inference_mode": "local"}


def free_embedding_model() -> None:
    """Free the current Embed4All instance and its associated system resources."""
    global _embed4all, _embed4all_kwargs
    if _embed4all is not None:
        _embed4all.close()
        _embed4all = _embed4all_kwargs = None


def image_api_request(images: List[Tuple[str, bytes]], model: str = 'nomic-embed-vision-v1'):
    global atlas_class
    response = request_backoff(
        lambda: requests.post(
            atlas_class.atlas_api_path + "/v1/embedding/image",
            headers=atlas_class.header,
            data={"model": model},
            files=images,
        )
    )

    if response.status_code == 200:
        return response.json()
    else:
        raise Exception((response.status_code, response.text))
    
    
def resize_pil(img):
    width, height = img.size
    #if image is too large, downsample before sending over the wire
    max_width = 512
    max_height = 512
    if max_width > 512 or max_height > 512:
        downsize_factor = max(width/max_width, height/max_height)
        img.resize((width/downsize_factor, height/downsize_factor))
    return img


def images(images: Iterable[Union[str, PIL.Image.Image]], model: str = 'nomic-embed-vision-v1'):
>>>>>>> 7d59e7a0
    """
    Generates embeddings for the given images.

    Args:
        images: the images to embed. Can be file paths to images, image-file bytes or Pillow objects
        model: the model to use when embedding

    Returns:
        An object containing your embeddings and request metadata
    """
    global atlas_class
<<<<<<< HEAD
    if atlas_class is None:
        atlas_class = AtlasClass()

    def run_inference(batch):
        assert atlas_class is not None
        response = requests.post(
            atlas_class.atlas_api_path + "/v1/embedding/image",
            headers=atlas_class.header,
            data={"model": "nomic-embed-vision-v1"},
            files=batch,
        )

        if response.status_code == 200:
            return response.json()
        else:
            print(response.text)
            raise Exception(response.status_code)

    def resize_pil(img):
        width, height = img.size
        # if image is too large, downsample before sending over the wire
        max_width = 512
        max_height = 512
        if max_width > 512 or max_height > 512:
            downsize_factor = max(width / max_width, height / max_height)
            img.resize((width / downsize_factor, height / downsize_factor))
        return img

    def send_request(i):
        image_batch = []
        shard = images[i : i + IMAGE_EMBEDDING_BATCH_SIZE]
        # process images into base64 encoded strings (for now)
        for image in shard:
            # TODO implement check for bytes.
            # TODO implement check for a valid image.
            if isinstance(image, str) and os.path.exists(image):
                img = PIL.Image.open(image)
                buffered = BytesIO()
                img.save(buffered, format="JPEG")
                image_batch.append(('images', buffered.getvalue()))
=======

    if atlas_class is None:
        atlas_class = AtlasClass()

    max_workers = 10
    chunksize = MAX_IMAGE_REQUEST_SIZE
    smallchunk = max(1, int(len(images) / max_workers))
    # if there are fewer images per worker than the max chunksize just split them evenly
    chunksize = min(smallchunk, chunksize)
>>>>>>> 7d59e7a0

    image_batch = []
    for image in images:
        if isinstance(image, str) and os.path.exists(image):
                img = resize_pil(PIL.Image.open(image))
                buffered = BytesIO()
                img.save(buffered, format="JPEG")
<<<<<<< HEAD
                image_batch.append(('images', buffered.getvalue()))
            else:
                raise ValueError(f"Not a valid file: {image}")
        response = run_inference(batch=image_batch)
        print(response['usage'])
        return (i, response)

    # naive batching, we should parallelize this across threads like we do with uploads.
    responses = []
    with concurrent.futures.ThreadPoolExecutor(max_workers=20) as executor:
        futures = {executor.submit(send_request, i): i for i in range(0, len(images), IMAGE_EMBEDDING_BATCH_SIZE)}
        while futures:
            done, not_done = concurrent.futures.wait(futures, return_when=concurrent.futures.FIRST_COMPLETED)
            # process any completed futures
            for future in done:
                response = future.result()
                responses.append(response)
                del futures[future]

        responses = sorted(responses, key=lambda x: x[0])
        responses = [e[1] for e in responses]

        final_response = {}
        final_response['embeddings'] = [embedding for response in responses for embedding in response['embeddings']]
        final_response['usage'] = {}
        final_response['usage']['prompt_tokens'] = sum([response['usage']['prompt_tokens'] for response in responses])
        final_response['usage']['total_tokens'] = final_response['usage']['prompt_tokens']

    return final_response
=======
                image_batch.append(("images", buffered.getvalue()))

        elif isinstance(image, PIL.Image.Image):
            img = resize_pil(image)
            buffered = BytesIO()
            img.save(buffered, format="JPEG")
            image_batch.append(("images", buffered.getvalue()))
        else:
            raise ValueError(f"Not a valid file: {image}")


    combined = {'embeddings': [], 'usage': {}, 'model': model}
    with concurrent.futures.ThreadPoolExecutor(max_workers=max_workers) as executor:
        futures = []
        for chunkstart in range(0, len(image_batch), chunksize):
            chunkend = min(len(image_batch), chunkstart + chunksize)
            chunk = image_batch[chunkstart:chunkend]
            futures.append(executor.submit(image_api_request, chunk, model))

        for future in futures:
            response = future.result()
            assert response['model'] == model
            combined['embeddings'] += response['embeddings']
            for counter, value in response['usage'].items():
                combined['usage'][counter] = combined['usage'].get(counter, 0) + value
    return combined
>>>>>>> 7d59e7a0
<|MERGE_RESOLUTION|>--- conflicted
+++ resolved
@@ -6,11 +6,7 @@
 import os
 import time
 from io import BytesIO
-<<<<<<< HEAD
-from typing import List, Optional, Union
-=======
 from typing import TYPE_CHECKING, Any, Dict, Iterable, List, Literal, Optional, Tuple, Union, overload
->>>>>>> 7d59e7a0
 
 import PIL
 import PIL.Image
@@ -19,31 +15,23 @@
 from .dataset import AtlasClass
 from .settings import *
 
-<<<<<<< HEAD
-atlas_class: Optional[AtlasClass] = None
-=======
 try:
     from gpt4all import CancellationError, Embed4All
 except ImportError:
     if not TYPE_CHECKING:
         Embed4All = None
 
-atlas_class = None
->>>>>>> 7d59e7a0
+atlas_class: Optional[AtlasClass] = None
 
 MAX_TEXT_REQUEST_SIZE = 50
 MAX_IMAGE_REQUEST_SIZE = 512
 MIN_EMBEDDING_DIMENSIONALITY = 64
 
-<<<<<<< HEAD
-=======
 # mapping of Atlas model name -> Embed4All model filename
 _EMBED4ALL_MODELS = {
     "nomic-embed-text-v1": "nomic-embed-text-v1.f16.gguf",
     "nomic-embed-text-v1.5": "nomic-embed-text-v1.5.f16.gguf",
 }
-
->>>>>>> 7d59e7a0
 
 def is_backoff_status_code(code: int):
     if code == 429 or code >= 500:
@@ -102,15 +90,7 @@
         raise Exception((response.status_code, response.text))
 
 
-<<<<<<< HEAD
-def text(
-    texts: List[str],
-    model: str = "nomic-embed-text-v1",
-    task_type: str = "search_document",
-    dimensionality: Optional[int] = None,
-    long_text_mode: str = "truncate",
-):
-=======
+
 @overload
 def text(
     texts: list[str],
@@ -158,7 +138,6 @@
     device: str | None = None,
     **kwargs: Any,
 ) -> dict[str, Any]:
->>>>>>> 7d59e7a0
     """
     Generates embeddings for the given text.
 
@@ -265,9 +244,7 @@
     return combined
 
 
-<<<<<<< HEAD
-def images(images: Union[List[str], List[PIL.Image.Image]], model: str = 'nomic-embed-vision-v1'):
-=======
+
 _embed4all: Embed4All | None = None
 _embed4all_kwargs: dict[str, Any] | None = None
 
@@ -355,7 +332,7 @@
 
 
 def images(images: Iterable[Union[str, PIL.Image.Image]], model: str = 'nomic-embed-vision-v1'):
->>>>>>> 7d59e7a0
+
     """
     Generates embeddings for the given images.
 
@@ -367,48 +344,7 @@
         An object containing your embeddings and request metadata
     """
     global atlas_class
-<<<<<<< HEAD
-    if atlas_class is None:
-        atlas_class = AtlasClass()
-
-    def run_inference(batch):
-        assert atlas_class is not None
-        response = requests.post(
-            atlas_class.atlas_api_path + "/v1/embedding/image",
-            headers=atlas_class.header,
-            data={"model": "nomic-embed-vision-v1"},
-            files=batch,
-        )
-
-        if response.status_code == 200:
-            return response.json()
-        else:
-            print(response.text)
-            raise Exception(response.status_code)
-
-    def resize_pil(img):
-        width, height = img.size
-        # if image is too large, downsample before sending over the wire
-        max_width = 512
-        max_height = 512
-        if max_width > 512 or max_height > 512:
-            downsize_factor = max(width / max_width, height / max_height)
-            img.resize((width / downsize_factor, height / downsize_factor))
-        return img
-
-    def send_request(i):
-        image_batch = []
-        shard = images[i : i + IMAGE_EMBEDDING_BATCH_SIZE]
-        # process images into base64 encoded strings (for now)
-        for image in shard:
-            # TODO implement check for bytes.
-            # TODO implement check for a valid image.
-            if isinstance(image, str) and os.path.exists(image):
-                img = PIL.Image.open(image)
-                buffered = BytesIO()
-                img.save(buffered, format="JPEG")
-                image_batch.append(('images', buffered.getvalue()))
-=======
+
 
     if atlas_class is None:
         atlas_class = AtlasClass()
@@ -418,7 +354,7 @@
     smallchunk = max(1, int(len(images) / max_workers))
     # if there are fewer images per worker than the max chunksize just split them evenly
     chunksize = min(smallchunk, chunksize)
->>>>>>> 7d59e7a0
+
 
     image_batch = []
     for image in images:
@@ -426,37 +362,7 @@
                 img = resize_pil(PIL.Image.open(image))
                 buffered = BytesIO()
                 img.save(buffered, format="JPEG")
-<<<<<<< HEAD
-                image_batch.append(('images', buffered.getvalue()))
-            else:
-                raise ValueError(f"Not a valid file: {image}")
-        response = run_inference(batch=image_batch)
-        print(response['usage'])
-        return (i, response)
-
-    # naive batching, we should parallelize this across threads like we do with uploads.
-    responses = []
-    with concurrent.futures.ThreadPoolExecutor(max_workers=20) as executor:
-        futures = {executor.submit(send_request, i): i for i in range(0, len(images), IMAGE_EMBEDDING_BATCH_SIZE)}
-        while futures:
-            done, not_done = concurrent.futures.wait(futures, return_when=concurrent.futures.FIRST_COMPLETED)
-            # process any completed futures
-            for future in done:
-                response = future.result()
-                responses.append(response)
-                del futures[future]
-
-        responses = sorted(responses, key=lambda x: x[0])
-        responses = [e[1] for e in responses]
-
-        final_response = {}
-        final_response['embeddings'] = [embedding for response in responses for embedding in response['embeddings']]
-        final_response['usage'] = {}
-        final_response['usage']['prompt_tokens'] = sum([response['usage']['prompt_tokens'] for response in responses])
-        final_response['usage']['total_tokens'] = final_response['usage']['prompt_tokens']
-
-    return final_response
-=======
+
                 image_batch.append(("images", buffered.getvalue()))
 
         elif isinstance(image, PIL.Image.Image):
@@ -482,5 +388,4 @@
             combined['embeddings'] += response['embeddings']
             for counter, value in response['usage'].items():
                 combined['usage'][counter] = combined['usage'].get(counter, 0) + value
-    return combined
->>>>>>> 7d59e7a0
+    return combined