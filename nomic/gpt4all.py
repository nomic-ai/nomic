--- conflicted
+++ resolved
@@ -1,16 +1,16 @@
 import os
 import sys
-import time
-import torch
-import random
 import requests
 import subprocess
 from tqdm import tqdm
 from pathlib import Path
 from loguru import logger
+import platform
 
 class GPT4AllGPU():
     def __init__(self, alpaca_path=None):
+        raise NotImplementedError("GPT4AllGPU is not yet implemented.")
+        # import torch
         if alpaca_path is None:
             raise ValueError('Please pass a path to your alpaca model.')
 
@@ -35,36 +35,82 @@
 
 
 class GPT4All():
-    def __init__(self, force_download=False):
+    def __init__(self, model = 'gpt4all-lora-quantized', force_download=False):
+        self.bot = None
+        self.model = model
+        assert model in ['gpt4all-lora-quantized', 'gpt4all-lora-unfiltered-quantized']
         self.executable_path = Path("~/.nomic/gpt4all").expanduser()
-        self.model_path = Path("~/.nomic/gpt4all-lora-quantized.bin").expanduser()
-        if force_download or not (self.executable_path.exists() or self.model_path.exists()):
+        self.model_path = Path(f"~/.nomic/{model}.bin").expanduser()
+
+        if force_download or not self.executable_path.exists():
+            logger.info('Downloading executable...')
+            self._download_executable()
+        if force_download or not (self.model_path.exists() and self.model_path.stat().st_size > 0):                                   
             logger.info('Downloading model...')
-            self._download()
-        self.bot = subprocess.Popen([executable_path, '--model', model_path],
+            self._download_model()
+
+    def __enter__(self):
+        self.connect()
+        return self
+    
+    def connect(self):
+        if self.bot is not None:
+            self.close()
+        # This is so dumb, but today is not the day I learn C++.
+        self.bot = subprocess.Popen([self.executable_path, '--model', self.model_path],
                                     stdin=subprocess.PIPE,
                                     stdout=subprocess.PIPE)
+
         # queue up the prompt.
         self._parse_to_prompt(write_to_stdout=False)
 
-<<<<<<< HEAD
+    def __exit__(self, exc_type, exc_val, exc_tb):
+        logger.debug("Ending session...")
+        self.close()
+
+    def close(self):
+        self.bot.kill()
+        self.bot = None
+
+    def _download_executable(self):
+        if not self.executable_path.exists():
+            plat = platform.platform()
+            if 'macOS' in plat and 'arm64' in plat:
+                upstream = 'https://static.nomic.ai/gpt4all/gpt4all-pywrap-mac-arm64'
+            elif 'Linux' in plat:
+                upstream = 'https://static.nomic.ai/gpt4all/gpt4all-pywrap-linux-x86_64'
+            else:
+                raise NotImplementedError(f"Your platform is not supported: {plat}. Current binaries supported are x86 Linux and ARM Macs.")
+            response = requests.get(upstream, stream=True)
+            if response.status_code == 200:
+                os.makedirs(self.executable_path.parent, exist_ok=True)
+                total_size = int(response.headers.get('content-length', 0))
+                with open(self.executable_path, "wb") as f:
+                    for chunk in tqdm(response.iter_content(chunk_size=8192), total=total_size // 8192, unit='KB'):
+                        f.write(chunk)
+                self.executable_path.chmod(0o755)                
+                print(f"File downloaded successfully to {self.executable_path}")
+
+            else:
+                print(f"Failed to download the file. Status code: {response.status_code}")
+
+    def _download_model(self):
+        # First download the quantized model.
+
+        if not self.model_path.exists():
+            response = requests.get(f'https://the-eye.eu/public/AI/models/nomic-ai/gpt4all/{self.model}.bin',
+                                    stream=True)
+            if response.status_code == 200:
+                os.makedirs(self.model_path.parent, exist_ok=True)
+                total_size = int(response.headers.get('content-length', 0))
+                with open(self.model_path, "wb") as f:
+                    for chunk in tqdm(response.iter_content(chunk_size=8192), total=total_size // 8192, unit='KB'):
+                        f.write(chunk)
+                print(f"File downloaded successfully to {self.model_path}")
+            else:
+                print(f"Failed to download the file. Status code: {response.status_code}")
+
     def _parse_to_prompt(self, write_to_stdout = True):
-=======
-    def _download(self):
-        response = requests.get('https://the-eye.eu/public/AI/models/nomic-ai/gpt4all/gpt4all-lora-quantized.bin',
-                                stream=True)
-        if response.status_code == 200:
-            os.makedirs(self.executable_path, exist_ok=True)
-            total_size = int(response.headers.get('content-length', 0))
-            with open(self.model_path, "wb") as f:
-                for chunk in tqdm(response.iter_content(chunk_size=8192), total=total_size // 8192, unit='KB'):
-                    f.write(chunk)
-            print(f"File downloaded successfully to {target_path}")
-        else:
-            print(f"Failed to download the file. Status code: {response.status_code}")
-
-    def parse_to_prompt(self, write_to_stdout = True):
->>>>>>> 9466bff5
         bot_says = ['']
         point = b''
         bot = self.bot
@@ -90,13 +136,15 @@
                 if len(point) > 4:
                     point = b''
 
-    def prompt(self, prompt, write_to_stdout = True):
+    def prompt(self, prompt, write_to_stdout = False):
+        """
+        Write a prompt to the bot and return the response.
+        """
         bot = self.bot
         bot.stdin.write(prompt.encode('utf-8'))
         bot.stdin.write(b"\n")
         bot.stdin.flush()
         return self._parse_to_prompt(write_to_stdout)
-    
 
 if __name__ == '__main__':
     model = GPT4All(force_download=True)