--- conflicted
+++ resolved
@@ -78,9 +78,6 @@
         description = description
 
     if data is None:
-<<<<<<< HEAD
-        data = [{ATLAS_DEFAULT_ID_FIELD: str(uuid.uuid4())} for _ in range(len(embeddings))]
-=======
         data = [{
             ATLAS_DEFAULT_ID_FIELD: b64int(i)
         } for i in range(len(embeddings))]
@@ -88,7 +85,6 @@
     if id_field == ATLAS_DEFAULT_ID_FIELD and id_field not in data[0]:
         for i in range(len(data)):
             data[i][id_field] = b64int(i)
->>>>>>> e1d13b78
 
     project = AtlasProject(
         name=project_name,
