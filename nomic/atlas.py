"""
This class allows for programmatic interactions with Atlas - Nomic's neural database. Initialize AtlasClient in any Python context such as a script
or in a Jupyter Notebook to organize and interact with your unstructured data.
"""
import os
import pickle
import concurrent.futures
import json
import uuid
import gc
import io
import time
import base64
from typing import Dict, List, Optional
from uuid import UUID

import numpy as np
import requests
from loguru import logger
from pydantic import BaseModel, Field
from tqdm import tqdm
from datetime import date

from .utils import get_random_name
from .cli import get_api_credentials, refresh_bearer_token, validate_api_http_response
import sys
# Uploads send several requests to allow for threadpool refreshing.
# Threadpool hogs memory and new ones need to be created.
# This number specifies how much data gets processed before a new Threadpool is created
MAX_MEMORY_CHUNK = 150000
EMBEDDING_PAGINATION_LIMIT = 1000
ATLAS_DEFAULT_ID_FIELD = 'id_'
DEFAULT_PROJECTION_N_NEIGHBORS = 15
DEFAULT_PROJECTION_EPOCHS = 50
DEFAULT_PROJECTION_SPREAD = 1.

def get_object_size_in_bytes(obj):
    marked = {id(obj)}
    obj_q = [obj]
    sz = 0

    while obj_q:
        sz += sum(map(sys.getsizeof, obj_q))

        # Lookup all the object referred to by the object in obj_q.
        # See: https://docs.python.org/3.7/library/gc.html#gc.get_referents
        all_refr = ((id(o), o) for o in gc.get_referents(*obj_q))

        # Filter object that are already marked.
        # Using dict notation will prevent repeated objects.
        new_refr = {o_id: o for o_id, o in all_refr if o_id not in marked and not isinstance(o, type)}

        # The new obj_q will be the ones that were not marked,
        # and we will update marked with their ids so we will
        # not traverse them again.
        obj_q = new_refr.values()
        marked.update(new_refr.keys())

    return sz

def assert_valid_project_id(project_id):
    try:
        uuid_obj = UUID(project_id, version=4)
    except ValueError:
        raise ValueError(f"`{project_id}` is not a valid project id.")

class CreateIndexResponse(BaseModel):
    map: Optional[str] = Field(
        None, description="A link to the map this index creates. May take some time to be ready so check the job state."
    )
    job_id: str = Field(..., description="The job_id to track the progress of the index build.")
    index_id: str = Field(..., description="The unique identifier of the index being built.")
    project_id: str = Field(..., description="The id of the project this map is being created in")
    project_name: str = Field(..., description="The name of the project that was created.")


class AtlasClient:
    """The Atlas Client"""

    def __init__(self):
        '''
        Initializes the Atlas client.

        '''

        refresh_bearer_token()
        self.credentials = get_api_credentials()

        if self.credentials['tenant'] == 'staging':
            hostname = 'staging-api-atlas.nomic.ai'
        elif self.credentials['tenant'] == 'production':
            hostname = 'api-atlas.nomic.ai'
        else:
            raise ValueError("Invalid tenant.")

        self.atlas_api_path = f"https://{hostname}"
        self.token = self.credentials['token']
        self.header = {"Authorization": f"Bearer {self.token}"}

        if self.token:
            response = requests.get(
                self.atlas_api_path + "/v1/user",
                headers=self.header,
            )
            response = validate_api_http_response(response)
            if not response.status_code == 200:
                logger.info("Your authorization token is no longer valid.")
        else:
            raise ValueError(
                "Could not find an authorization token. Run `nomic login` to authorize this client with the Nomic API."
            )

    def _get_current_user(self):
        response = requests.get(
            self.atlas_api_path + "/v1/user",
            headers=self.header,
        )
        response = validate_api_http_response(response)
        if not response.status_code == 200:
            raise ValueError("Your authorization token is no longer valid. Run `nomic login` to obtain a new one.")

        return response.json()

    def _validate_map_data_inputs(self, colorable_fields, id_field, data):
        '''Validates inputs to map data calls.'''

        if not isinstance(colorable_fields, list):
            raise ValueError("colorable_fields must be a list of fields")

        if id_field in colorable_fields:
            raise Exception(f'Cannot color by unique id field: {id_field}')

        for field in colorable_fields:
            if field not in data[0]:
                raise Exception(f"Cannot color by field `{field}` as it is not present in the meta-data.")

    def create_project(
        self,
        project_name: str,
        description: str,
        unique_id_field: str,
        modality: str,
        organization_name: str = None,
        is_public: bool = True,
        reset_project_if_exists: bool = False,
        add_datums_if_exists: bool = False
    ):
        '''
        Creates an Atlas project.
        Atlas projects store data (text, embeddings, etc) that you can organize by building indices.
        If the organization already contains a project with this name, it will be returned instead.

        **Parameters:**

        * **project_name** - The name of the project.
        * **description** - A description for the project.
        * **unique_id_field** - The field that uniquely identifies each datum. If a datum does not contain this field, it will be added and assigned a random unique ID.
        * **modality** - The data modality of this project. Currently, Atlas supports either `text` or `embedding` modality projects.
        * **organization_name** - The name of the organization to create this project under. You must be a member of the organization with appropriate permissions. If not specified, defaults to your user accounts default organization.
        * **is_public** - Should this project be publicly accessible for viewing (read only). If False, only members of your Nomic organization can view.
        * **reset_project_if_exists** - If the requested project exists in your organization, will delete it and re-create it.
        * **add_datums_if_exists** - Add datums if the project already exists

        **Returns:** project_id on success.

        '''
        supported_modalities = ['text', 'embedding']
        if modality not in supported_modalities:
            msg = 'Tried to create project with modality: {}, but Atlas only supports: {}'.format(
                modality, supported_modalities
            )
            raise ValueError(msg)

        if organization_name is None:
            organization = self._get_current_users_main_organization()
            organization_name = organization['nickname']
            organization_id = organization['organization_id']
        else:
            organization_id_request = requests.get(
                self.atlas_api_path + f"/v1/organization/search/{organization_name}", headers=self.header
            )
            if organization_id_request.status_code != 200:
                user = self._get_current_user()
                users_organizations = [org['nickname'] for org in user['organizations']]
                raise Exception(
                    f"No such organization exists: {organization_name}. You can add projects to the following organization: {users_organizations}"
                )
            organization_id = organization_id_request.json()['organization_id']


        #check if this project already exists.
        response = requests.post(
            self.atlas_api_path + "/v1/project/search/name",
            headers=self.header,
            json={
                'organization_name': organization_name,
                'project_name': project_name
            },
        )
        if response.status_code != 200:
            raise Exception(f"Failed to create project: {response.json()}")
        search_results = response.json()['results']

        if search_results:
            existing_project = search_results[0]
            existing_project_id = existing_project['id']
            if reset_project_if_exists:
                logger.info(f"Found existing project `{project_name}` in organization `{organization_name}`. Clearing it of data by request.")
                self.delete_project(project_id=existing_project_id)
            else:
                if add_datums_if_exists:
                    logger.info(f"Found existing project `{project_name}` in organization `{organization_name}`. Adding data to this project instead of creating a new one.")
                    return existing_project_id
                else:
                    raise ValueError(f"Project already exists with the name `{project_name}` in organization `{organization_name}`."
                                     f"You can add datums to it by settings `add_datums_if_exists = True` or reset it by specifying `reset_project_if_exist=True` on a new upload.")


        logger.info(f"Creating project `{project_name}` in organization `{organization_name}`")

        response = requests.post(
            self.atlas_api_path + "/v1/project/create",
            headers=self.header,
            json={
                'organization_id': organization_id,
                'project_name': project_name,
                'description': description,
                'unique_id_field': unique_id_field,
                'modality': modality,
                'is_public': is_public,
            },
        )
        if response.status_code != 201:
            raise Exception(f"Failed to create project: {response.json()}")
        return response.json()['project_id']

    def _get_current_users_main_organization(self):
        '''
        Retrieves the ID of the current users default organization.

        **Returns:** The ID of the current users default organization

        '''

        user = self._get_current_user()
        for organization in user['organizations']:
            if organization['user_id'] == user['sub'] and organization['access_role'] == 'OWNER':
                return organization

    def get_project(self, project_name, organization_name=None):
        '''
        Retrieves a project by its name and organization.

        **Parameters:**

        * **project_name** - The id of the project you are checking.
        * **organization_name** - (Optional) The organization this project belongs to. Defaults to your main organization.

        **Returns:** A dictionary with details about your queried project. Error if project could not be found.
        '''

        if organization_name is None:
            organization = self._get_current_users_main_organization()
            organization_name = organization['nickname']
            organization_id = organization['organization_id']

        #check if this project already exists.
        response = requests.post(
            self.atlas_api_path + "/v1/project/search/name",
            headers=self.header,
            json={
                'organization_name': organization_name,
                'project_name': project_name
            },
        )
        if response.status_code != 200:
            raise Exception(f"Failed to search for project: {response.json()}")
        search_results = response.json()['results']

        if search_results:
            existing_project = search_results[0]
            return existing_project
        else:
            raise Exception("Could not find project `{project_name} in organization `{organization_name}``")

    def _get_project_by_id(self, project_id: str):
        '''

        Args:
            project_id: The project id

        Returns:
            Returns the requested project.
        '''

        assert_valid_project_id(project_id)

        response = requests.get(
            self.atlas_api_path + f"/v1/project/{project_id}",
            headers=self.header,
        )

        if response.status_code != 200:
            raise Exception(f"Could not access project: {response.json()}")

        return response.json()

    def _get_index_job(self, job_id: str):
        '''

        Args:
            job_id: The job id to retrieve the state of.

        Returns:
            Job ID meta-data.
        '''

        response = requests.get(
            self.atlas_api_path + f"/v1/project/index/job/{job_id}",
            headers=self.header,
        )

        if response.status_code != 200:
            raise Exception(f'Could not access job state: {response.json()}')

        return response.json()

    def _validate_and_correct_user_supplied_metadata(self, data: List[Dict], project, replace_empty_string_values_with_string_null=True):
        '''
        Validates the users metadata for Atlas compatability.

        1. If unique_id_field is specified, validates that each datum has that field. If not, adds it and then notifies the user that it was added.

        2. If a key is detected to store values that match an ISO8601 timestamp string ,Atlas will assume you are working with timestamps. If any additional metadata
        has this key associated with a non-ISO8601 timestamp string the upload will fail.

        Args:
            data: the user supplied list of data dictionaries
            project: the atlas project you are validating the data for.
            replace_empty_string_values_with_string_null: replaces empty string values with string nulls in all datums

        Returns:

        '''
        if not isinstance(data, list):
            raise Exception("Metadata must be a list of dictionaries")

        metadata_keys = None
        metadata_date_keys = []

        for datum in data:
            #The Atlas client adds a unique datum id field for each user.
            #It does not overwrite the field if it exists, instead map creation fails.
            if project['unique_id_field'] in datum:
                if len(str(datum[project['unique_id_field']])) > 36:
                    raise ValueError(f"{datum}\n The id_field `{datum[project['unique_id_field']]}` is greater than 36 characters. Atlas does not support id_fields longer than 36 characters.")
            else:
                if project['unique_id_field'] == ATLAS_DEFAULT_ID_FIELD:
                    datum[project['unique_id_field']] = str(uuid.uuid4())
                else:
                    raise ValueError(f"{datum} does not contain your specified id_field `{datum[project['unique_id_field']]}`")

            if not isinstance(datum, dict):
                raise Exception('Each metadata must be a dictionary with one level of keys and values of only string, int and float types.')

            if metadata_keys is None:
                metadata_keys = sorted(list(datum.keys()))

                #figure out which are dates
                for key in metadata_keys:
                    try:
                        date.fromisoformat(str(datum[key]))
                        metadata_date_keys.append(key)
                    except ValueError:
                        pass

            datum_keylist = sorted(list(datum.keys()))
            if datum_keylist != metadata_keys:
                msg = 'All metadata must have the same keys, but found key sets: {} and {}'.format(metadata_keys, datum_keylist)
                raise ValueError(msg)

            for key in datum:
                if key.startswith('_'):
                    raise ValueError('Metadata fields cannot start with _')

                if key in metadata_date_keys:
                    try:
                        date.fromisoformat(str(datum[key]))
                    except ValueError:
                        raise ValueError(f"{datum} has timestamp key `{key}` which cannot be parsed as a ISO8601 string. See the following documentation in the Nomic client for working with timestamps: https://docs.nomic.ai/mapping_faq.html.")


                if project['modality'] == 'text':
                    if isinstance(datum[key], str) and len(datum[key]) == 0:
                        if replace_empty_string_values_with_string_null:
                            datum[key] = 'null'
                        else:
                            msg = 'Datum {} had an empty string for key: {}'.format(datum, key)
                            raise ValueError(msg)

                if not isinstance(datum[key], (str, float, int)):
                    raise Exception(f"Metadata sent to Atlas must be a flat dictionary. Values must be strings, floats or ints. Key `{key}` of datum {str(datum)} is in violation.")



    def is_project_accepting_data(self, project_id: str):
        '''
        Checks if the project can accept data. Projects cannot accept data when they are being indexed.

        **Parameters:**

        * **project_id** - The id of the project you are checking.

        **Returns:** True if project is unlocked for data additions, false otherwise.
        '''
        assert_valid_project_id(project_id)


        response = requests.get(
            self.atlas_api_path+ f"/v1/project/{project_id}",
            headers=self.header,
        )
        project = response.json()

        return not project['insert_update_delete_lock']

    def get_tags(self, project_name: str, index_name=None):
        '''
        Retrieves back all tags made in the web browser for a specific project and map.

        **Parameters:**

        * **project_name** - The name of the project you are getting tags from.
        * **index_name** - The name of the atlas index in the project.

        **Returns:** A dictionary mapping datum ids to tags.
        '''

        project = self.get_project(project_name=project_name)


        response = requests.get(
            self.atlas_api_path+ f"/v1/project/{project['id']}",
            headers=self.header,
        )
        project = response.json()
        if len(project['atlas_indices']) == 0:
            raise Exception(f'There are no indices in the project `{project_name}`.')

        target_index = None
        for index in project['atlas_indices']:
            if index['index_name'] == index_name:
                target_index = index
                break
        if target_index is None:
            target_index = project['atlas_indices'][0]

        #now get the tags
        datums_and_tags = requests.post(
            self.atlas_api_path + '/v1/project/tag/read/all_by_datum',
            headers=self.header,
            json={'project_id': project['id'], 'atlas_index_id': target_index['id'],},
        ).json()['results']

        datum_to_labels = {}
        for item in datums_and_tags:
            datum_to_labels[item['datum_id']] = item['labels']

        return datums_and_tags

    def add_embeddings(
        self, project_id: str, embeddings: np.array, data: List[Dict], shard_size=1000, num_workers=10, replace_empty_string_values_with_string_null=True, pbar=None
    ):
        '''
        Adds embeddings to an embedding project. Pair each embedding with meta-data to explore your embeddings.

        **Parameters:**

        * **project_id** - The id of the project you are adding embeddings to.
        * **embeddings** - An [N,d] numpy array containing the batch of N embeddings to add.
        * **data** - An [N,] element list of dictionaries containing metadata for each embedding.
        * **shard_size** - Embeddings are uploaded in parallel by many threads. Adjust the number of embeddings to upload by each worker.
        * **num_workers** - The number of worker threads to upload embeddings with.
        * **replace_empty_string_values_with_string_null** - Replaces empty values in metadata with null. If false, will fail if empty values are supplied.

        **Returns:** True on success.
        '''
        assert_valid_project_id(project_id)

        # Each worker currently is to slow beyond a shard_size of 5000
        shard_size = min(shard_size, 5000)

        # Check if this is a progressive project
        response = requests.get(
            self.atlas_api_path+ f"/v1/project/{project_id}",
            headers=self.header,
        )
        project = response.json()

        if project['modality'] != 'embedding':
            msg = 'Cannot add embedding to project with modality: {}'.format(project['modality'])
            raise ValueError(msg)

        if project['insert_update_delete_lock']:
            raise Exception("Project is currently indexing and cannot ingest new datums. Try again later.")

        progressive = len(project['atlas_indices']) > 0
        try:
            self._validate_and_correct_user_supplied_metadata(data=data, project=project, replace_empty_string_values_with_string_null=replace_empty_string_values_with_string_null)
        except BaseException as e:
            raise e


        upload_endpoint = "/v1/project/data/add/embedding/initial"
        if progressive:
            upload_endpoint = "/v1/project/data/add/embedding/progressive"

        # Actually do the upload
        def send_request(i):
            data_shard = data[i : i + shard_size]

            if get_object_size_in_bytes(data_shard) > 8000000:
                raise Exception("Your metadata upload shards are to large. Try decreasing the shard size or removing un-needed fields from the metadata.")
            embedding_shard = embeddings[i : i + shard_size, :]

            bytesio = io.BytesIO()
            np.save(bytesio, embedding_shard)
            response = requests.post(
                self.atlas_api_path + upload_endpoint,
                headers=self.header,
                json={'project_id': project_id, 'embeddings': base64.b64encode(bytesio.getvalue()).decode('utf-8'), 'data': data_shard},
            )
            return response


        # if this method is being called internally, we pass a global progress bar
        close_pbar = False
        if pbar is None:
            logger.info("Uploading embeddings to Nomic.")
            close_pbar = True
            pbar = tqdm(total=int(embeddings.shape[0]) // shard_size)
        failed = 0
        with concurrent.futures.ThreadPoolExecutor(max_workers=num_workers) as executor:
            futures = {executor.submit(send_request, i): i for i in range(0, len(data), shard_size)}

            while futures:
                # check for status of the futures which are currently working
                done, not_done = concurrent.futures.wait(
                    futures,
                    return_when=concurrent.futures.FIRST_COMPLETED)
                # process any completed futures
                for future in done:
                    response = future.result()
                    if response.status_code != 200:
                        try:
                            logger.error(f"Shard upload failed: {response.json()}")
                            if 'more datums exceeds your organization limit' in response.json():
                                return False
                            if 'Project transaction lock is held':
                                raise Exception("Project is currently indexing and cannot ingest new datums. Try again later.")
                        except (requests.JSONDecodeError, json.decoder.JSONDecodeError):
                            if response.status_code == 413:
                                # Possibly split in two and retry?
                                logger.error("Shard upload failed: you are sending meta-data that is too large.")
                                pbar.update(1)
                                response.close()
                                failed += shard_size
                            elif response.status_code == 504:
                                start_point = futures[future]
                                logger.warning(f"Connection failed for records {start_point}-{start_point + shard_size}, retrying.")
                                new_submission = executor.submit(send_request, start_point)
                                futures[new_submission] = start_point
                                response.close()
                            else:
                                logger.error(f"Shard upload failed: {response}")
                                failed += shard_size
                                pbar.update(1)
                                response.close()
                    else:
                        # A successful upload.
                        pbar.update(1)
                        response.close()

                    # remove the now completed future
                    del futures[future]

        # close the progress bar if this method was called with no external progresbar
        if close_pbar:
            pbar.close()

        if failed:
            logger.warning(f"Failed to upload {failed} datums")
        if close_pbar:
            if failed:
                logger.warning("Embedding upload partially succeeded.")
            else:
                logger.info("Embedding upload succeeded.")

        return True

    def create_index(self, project_id: str,
                     index_name: str,
                     indexed_field=None,
                     colorable_fields: list = [],
                     multilingual: bool = False,
                     build_topic_model: bool = False,
                     projection_n_neighbors=DEFAULT_PROJECTION_N_NEIGHBORS,
                     projection_epochs=DEFAULT_PROJECTION_EPOCHS,
                     projection_spread=DEFAULT_PROJECTION_SPREAD,
                     topic_label_field = None
                     ) -> CreateIndexResponse:
        '''
        Creates an index in the specified project

        **Parameters:**

        * **project_id** - The ID of the project this index is being built under.
        * **index_name** - The name of the index
        * **indexed_field** - Default None. For text projects, name the data field corresponding to the text to be mapped.
        * **colorable_fields** - The project fields you want to be able to color by on the map. Must be a subset of the projects fields.
        * **multilingual** - Should the map take language into account? If true, points from different languages but semantically similar text are close together.
<<<<<<< HEAD
=======
        * **shard_size** - Embeddings are uploaded in parallel by many threads. Adjust the number of embeddings to upload by each worker.
        * **num_workers** - The number of worker threads to upload embeddings with.
        * **topic_label_field** - A text field to estimate topic labels from.
>>>>>>> 97e40a78

        **Returns:** A link to your map.
        '''
        assert_valid_project_id(project_id)

        project = self._get_project_by_id(project_id=project_id)

        if project['modality'] == 'embedding':
            embedding_build_template = {
                'project_id': project['id'],
                'index_name': index_name,
                'indexed_field': None,
                'atomizer_strategies': None,
                'model': None,
                'colorable_fields': colorable_fields,
                'model_hyperparameters': None,
                'nearest_neighbor_index': 'HNSWIndex',
                'nearest_neighbor_index_hyperparameters': json.dumps({'space': 'l2', 'ef_construction': 100, 'M': 16}),
                'projection': 'NomicProject',
                'projection_hyperparameters': json.dumps(
                    {'n_neighbors': projection_n_neighbors,
                     'n_epochs': projection_epochs,
                     'spread': projection_spread}
                ),
                'topic_model_hyperparameters': json.dumps(
                    {'build_topic_model': build_topic_model,
                     'community_description_target_field': topic_label_field
                     }
                )
            }

            response = requests.post(
                self.atlas_api_path + "/v1/project/index/create",
                headers=self.header,
                json=embedding_build_template,
            )

            print(response.json())
            job_id = response.json()['job_id']

        elif project['modality'] == 'text':
            if indexed_field is None:
                raise Exception("You did not specify a field to index. Specify an 'indexed_field'.")

            if indexed_field not in project['project_fields']:
                raise Exception(f"Your index field is not valid. Valid options are: {project['project_fields']}")

            model = 'NomicEmbed'
            if multilingual:
                model = 'NomicEmbedMultilingual'

            hyperparameters = {
                'dataset_buffer_size': 1000,
                'batch_size': 20,
                'polymerize_by': 'charchunk',
            }
            text_build_template = {
                'project_id': project['id'],
                'index_name': index_name,
                'indexed_field': indexed_field,
                'atomizer_strategies': ['document', 'charchunk'],
                'model': model,
                'colorable_fields': colorable_fields,
                'model_hyperparameters': json.dumps(hyperparameters),
                'nearest_neighbor_index': 'HNSWIndex',
                'nearest_neighbor_index_hyperparameters': json.dumps({'space': 'l2', 'ef_construction': 100, 'M': 16}),
                'projection': 'NomicProject',
                'projection_hyperparameters': json.dumps(
                    {'n_neighbors': projection_n_neighbors,
                     'n_epochs': projection_epochs,
                     'spread': projection_spread}
                ),
                'topic_model_hyperparameters': json.dumps(
                    {'build_topic_model': build_topic_model,
                        'community_description_target_field': indexed_field
                     }
                )
            }
            response = requests.post(
                self.atlas_api_path + "/v1/project/index/create",
                headers=self.header,
                json=text_build_template,
            )
            if response.status_code != 200:
                logger.info('Create project failed with code: {}'.format(response.status_code))
                logger.info('Additional info: {}'.format(response.json()))
                raise Exception(response.json['detail'])

            job_id = response.json()['job_id']

        job = requests.get(
            self.atlas_api_path + f"/v1/project/index/job/{job_id}",
            headers=self.header,
        ).json()

        index_id = job['index_id']

        def get_projection_id(project):
            project = requests.get(
                self.atlas_api_path + f"/v1/project/{project['id']}",
                headers=self.header,
            ).json()

            projection_id = None
            for index in project['atlas_indices']:
                if index['id'] == index_id:
                    projection_id = index['projections'][0]['id']
                    break
            return projection_id

        projection_id = get_projection_id(project)

        if not projection_id:
            time.sleep(5)
            projection_id = get_projection_id(project)

        to_return = {'job_id': job_id, 'index_id': index_id}
        if not projection_id:
            logger.warning("Could not find a map being built for this project. See atlas.nomic.ai/dashboard for map status.")
        else:
            if self.credentials['tenant'] == 'staging':
                to_return['map'] = f"https://staging-atlas.nomic.ai/map/{project['id']}/{projection_id}"
            else:
                to_return['map'] = f"https://atlas.nomic.ai/map/{project['id']}/{projection_id}"
            logger.info(f"Created map `{index_name}` in project `{project['project_name']}`: {to_return['map']}")
        to_return['project_id'] = project['id']
        to_return['project_name'] = project['project_name']
        return CreateIndexResponse(**to_return)

    def add_text(self, project_id: str, data: List[Dict], shard_size=1000, num_workers=10, replace_empty_string_values_with_string_null=True, pbar=None):
        '''
        Adds data to a text project.

        **Parameters:**

        * **project_id** - The id of the project you are adding embeddings to.
        * **data** - An [N,] element list of dictionaries containing metadata for each embedding.
        * **shard_size** - Embeddings are uploaded in parallel by many threads. Adjust the number of embeddings to upload by each worker.
        * **num_workers** - The number of worker threads to upload embeddings with.
        * **replace_empty_string_values_with_string_null** - Replaces empty values in metadata with null. If false, will fail if empty values are supplied.

        **Returns:** True on success.
        '''
        assert_valid_project_id(project_id)


        # Each worker currently is to slow beyond a shard_size of 5000
        shard_size = min(shard_size, 5000)

        # Check if this is a progressive project
        response = requests.get(
            self.atlas_api_path+ f"/v1/project/{project_id}",
            headers=self.header,
        )

        project = response.json()
        if project['modality'] != 'text':
            msg = 'Cannot add text to project with modality: {}'.format(project['modality'])
            raise ValueError(msg)

        progressive = len(project['atlas_indices']) > 0

        if project['insert_update_delete_lock']:
            raise Exception("Project is currently indexing and cannot ingest new datums. Try again later.")

        try:
            self._validate_and_correct_user_supplied_metadata(data=data, project=project,
                                                              replace_empty_string_values_with_string_null=replace_empty_string_values_with_string_null)
        except BaseException as e:
            raise e

        upload_endpoint = "/v1/project/data/add/json/initial"
        if progressive:
            upload_endpoint = "/v1/project/data/add/json/progressive"

        # Actually do the upload
        def send_request(i):
            data_shard = data[i : i + shard_size]
            if get_object_size_in_bytes(data_shard) > 8000000:
                raise Exception("Your metadata upload shards are to large. Try decreasing the shard size or removing un-needed fields from the metadata.")
            response = requests.post(
                self.atlas_api_path + upload_endpoint,
                headers=self.header,
                json={'project_id': project_id, 'data': data_shard},
            )
            return response

        failed = []

        # if this method is being called internally, we pass a global progress bar
        close_pbar = False
        if pbar is None:
            logger.info("Uploading text to Nomic.")
            close_pbar = True
            pbar = tqdm(total=int(len(data)) // shard_size)

        with concurrent.futures.ThreadPoolExecutor(max_workers=num_workers) as executor:
            futures = {executor.submit(send_request, i): i for i in range(0, len(data), shard_size)}
            for future in concurrent.futures.as_completed(futures):
                response = future.result()
                pbar.update(1)
                if response.status_code != 200:
                    try:
                        logger.error(f"Shard upload failed: {response.json()}")
                        if 'more datums exceeds your organization limit' in response.json():
                            return False
                        if 'Project transaction lock is held':
                            raise Exception("Project is currently indexing and cannot ingest new datums. Try again later.")
                    except requests.exceptions.JSONDecodeError:
                        logger.error(f"Shard upload failed: {response}")
                        continue

                    failed.append(futures[future])
        # close the progress bar if this method was called with no external progresbar
        if close_pbar:
            pbar.close()

        if failed:
            logger.warning(f"Failed to upload {len(failed)*shard_size} datums")
        if close_pbar:
            if failed:
                logger.warning("Text upload partially succeeded.")
            else:
                logger.info("Text upload succeeded.")

        return True

    def map_embeddings(
        self,
        embeddings: np.array,
        data: List[Dict] = None,
        id_field: str = None,
        is_public: bool = True,
        colorable_fields: list = [],
        num_workers: int = 10,
        map_name: str = None,
        map_description: str = None,
        organization_name: str = None,
        reset_project_if_exists: bool = False,
        add_datums_if_exists: bool = False,
        shard_size: int = 1000,
        projection_n_neighbors: int = DEFAULT_PROJECTION_N_NEIGHBORS,
        projection_epochs: int = DEFAULT_PROJECTION_EPOCHS,
        projection_spread: float = DEFAULT_PROJECTION_SPREAD,
        build_topic_model: bool = False,
        topic_label_field: str = None
    ):
        '''
        Generates a map of the given embeddings.

        **Parameters:**

        * **embeddings** - An [N,d] numpy array containing the batch of N embeddings to add.
        * **data** - An [N,] element list of dictionaries containing metadata for each embedding.
        * **colorable_fields** - The project fields you want to be able to color by on the map. Must be a subset of the projects fields.
        * **id_field** - Specify your datas unique id field. ID fields can be up 36 characters in length. If not specified, one will be created for you named `id_`.
        * **is_public** - Should this embedding map be public? Private maps can only be accessed by members of your organization.
        * **num_workers** - The number of workers to use when sending data.
        * **map_name** - A name for your map.
        * **map_description** - A description for your map.
        * **organization_name** - *(optional)* The name of the organization to create this project under. You must be a member of the organization with appropriate permissions. If not specified, defaults to your user accounts default organization.
        * **reset_project_if_exists** - If the specified project exists in your organization, reset it by deleting all of its data. This means your uploaded data will not be contextualized with existing data.
        * **add_datums_if_exists** - If specifying an existing project and you want to add data to it, set this to true.
        * **shard_size** - The AtlasClient sends your data in shards to Atlas. A smaller shard_size sends more requests. Decrease the shard_size if you hit data size errors during upload.
        * **projection_n_neighbors** - *(optional)* The number of neighbors to use in the projection
        * **projection_epochs** - *(optional)* The number of epochs to use in the projection.
        * **projection_spread** - *(optional)* The effective scale of embedded points. Determines how clumped the map is.
        * **build_topic_model** - Builds a hierarchical topic model over your data to discover patterns.
        * **topic_label_field** - A text field to estimate topic labels from.

        **Returns:** A link to your map.
        '''
        if id_field is None:
            id_field = ATLAS_DEFAULT_ID_FIELD

        project_name = get_random_name()
        description = project_name
        index_name = get_random_name()

        if map_name:
            project_name = map_name
            index_name = map_name
        if map_description:
            description = map_description

        if data is None:
            data = [{} for _ in range(len(embeddings))]
        
        self._validate_map_data_inputs(colorable_fields=colorable_fields, id_field=id_field, data=data)

        project_id = self.create_project(
            project_name=project_name,
            description=description,
            unique_id_field=id_field,
            modality='embedding',
            is_public=is_public,
            organization_name=organization_name,
            reset_project_if_exists=reset_project_if_exists,
            add_datums_if_exists=add_datums_if_exists
        )

        project = self._get_project_by_id(project_id=project_id)
        number_of_datums_before_upload = project['total_datums_in_project']

        # sends several requests to allow for threadpool refreshing. Threadpool hogs memory and new ones need to be created.
        logger.info("Uploading embeddings to Nomic's neural database Atlas.")

        embeddings = embeddings.astype(np.float16)
        with tqdm(total=len(data) // shard_size) as pbar:
            for i in range(0, len(data), MAX_MEMORY_CHUNK):
                try:
                    self.add_embeddings(
                        project_id=project_id,
                        embeddings=embeddings[i : i + MAX_MEMORY_CHUNK, :],
                        data=data[i : i + MAX_MEMORY_CHUNK],
                        shard_size=shard_size,
                        num_workers=num_workers,
                        pbar=pbar,
                    )
                except BaseException as e:
                    if number_of_datums_before_upload == 0:
                        logger.info("Deleting project due to failure in initial upload.")
                        self.delete_project(project_id=project_id)
                    raise e


        logger.info("Embedding upload succeeded.")

        # make a new index if there were no datums in the project before
        if number_of_datums_before_upload == 0:
            response = self.create_index(project_id=project_id,
                                         index_name=index_name,
                                         colorable_fields=colorable_fields,
                                         build_topic_model=build_topic_model,
                                         projection_n_neighbors=projection_n_neighbors,
                                         projection_epochs=projection_epochs,
                                         projection_spread=projection_spread,
                                         topic_label_field=topic_label_field)
        else:
            # otherwise refresh the maps
            self.refresh_maps(project_id=project_id)
            return {'project_name': project_name,
                    'project_id': project_id}



        return dict(response)

    def refresh_maps(self, project_id: str):
        '''
        Refresh all maps in a project with the latest state.

        **Parameters:**

        * **project_id** - The id of the project whose maps will be refreshed.

        **Returns:** a list of jobs
        '''

        response = requests.post(
            self.atlas_api_path + "/v1/project/update_indices",
            headers=self.header,
            json={
                'project_id': str(project_id),
            },
        )

        project = self._get_project_by_id(project_id=project_id)

        logger.info(f"Updating maps in project `{project['project_name']}`")

        return {'project_id': project_id}



    def map_text(
        self,
        data: List[Dict],
        indexed_field: str,
        id_field: str = None,
        is_public: bool = True,
        colorable_fields: list = [],
        num_workers: int = 10,
        map_name: str = None,
        map_description: str = None,
        organization_name: str = None,
        reset_project_if_exists: bool = False,
        add_datums_if_exists: bool = False,
        shard_size: int = 1000,
        projection_n_neighbors: int = DEFAULT_PROJECTION_N_NEIGHBORS,
        projection_epochs: int = DEFAULT_PROJECTION_EPOCHS,
        projection_spread: float = DEFAULT_PROJECTION_SPREAD,
        build_topic_model: bool = False,
        multilingual: bool = False
    ):
        '''
        Generates or updates a map of the given text.

        **Parameters:**

        * **data** - An [N,] element list of dictionaries containing metadata for each embedding.
        * **indexed_field** - The name the data field corresponding to the text to be mapped.
        * **id_field** - Specify your datas unique id field. ID fields can be up 36 characters in length. If not specified, one will be created for you named `id_`.
        * **colorable_fields** - The project fields you want to be able to color by on the map. Must be a subset of the projects fields.
        * **is_public** - Should this embedding map be public? Private maps can only be accessed by members of your organization.
        * **num_workers** - The number of workers to use when sending data.
        * **map_name** - A name for your map.
        * **map_description** - A description for your map.
        * **organization_name** - *(optional)* The name of the organization to create this project under. You must be a member of the organization with appropriate permissions. If not specified, defaults to your user accounts default organization.
        * **reset_project_if_exists** - If the specified project exists in your organization, reset it by deleting all of its data. This means your uploaded data will not be contextualized with existing data.
        * **add_datums_if_exists** - If specifying an existing project and you want to add data to it, set this to true.        * **shard_size** - The AtlasClient sends your data in shards to Atlas. A smaller shard_size sends more requests. Decrease the shard_size if you hit data size errors during upload.
        * **projection_n_neighbors** - *(optional)* The number of neighbors to use in the projection
        * **projection_epochs** - *(optional)* The number of epochs to use in the projection.
        * **projection_spread** - *(optional)* The effective scale of embedded points. Determines how clumped the map is.
        * **build_topic_model** - Builds a hierarchical topic model over your data to discover patterns.
        * **multilingual** - Should the map take language into account? If true, points from different languages but semantically similar text are close together.

        **Returns:** A link to your map.
        '''
        if id_field is None:
            id_field = ATLAS_DEFAULT_ID_FIELD

        project_name = get_random_name()
        description = project_name
        index_name = get_random_name()

        if map_name:
            project_name = map_name
            index_name = map_name
        if map_description:
            description = map_description

        self._validate_map_data_inputs(colorable_fields=colorable_fields, id_field=id_field, data=data)

        project_id = self.create_project(
            project_name=project_name,
            description=description,
            unique_id_field=id_field,
            modality='text',
            is_public=is_public,
            organization_name=organization_name,
            reset_project_if_exists=reset_project_if_exists
        )

        project = self._get_project_by_id(project_id=project_id)
        number_of_datums_before_upload = project['total_datums_in_project']


        logger.info("Uploading text to Nomic's neural database Atlas.")

        with tqdm(total=len(data) // shard_size) as pbar:
            for i in range(0, len(data), MAX_MEMORY_CHUNK):
                try:
                    self.add_text(
                        project_id=project_id,
                        data=data[i : i + MAX_MEMORY_CHUNK],
                        shard_size=shard_size,
                        num_workers=num_workers,
                        pbar=pbar,
                    )
                except BaseException as e:
                    if number_of_datums_before_upload == 0:
                        logger.info("Deleting project due to failure in initial upload.")
                        self.delete_project(project_id=project_id)
                    raise e

        logger.info("Text upload succeeded.")

        # make a new index if there were no datums in the project before
        if number_of_datums_before_upload == 0:
            response = self.create_index(project_id=project_id,
                                         index_name=index_name,
                                         indexed_field=indexed_field,
                                         colorable_fields=colorable_fields,
                                         build_topic_model=build_topic_model,
                                         projection_n_neighbors=projection_n_neighbors,
                                         projection_epochs=projection_epochs,
                                         projection_spread=projection_spread,
                                         multilingual=multilingual)
            return dict(response)
        else:
            # otherwise refresh the maps
            self.refresh_maps(project_id=project_id)
            return {'project_name': project_name,
                    'project_id': project_id}

        return dict(response)




    def delete_project(self, project_id: str):
        '''
        Deletes an atlas project with all associated metadata.

        **Parameters:**

        * **project_id** - The id of the project you want to delete.
        '''
        organization = self._get_current_users_main_organization()
        organization_name = organization['nickname']

        project = self._get_project_by_id(project_id=project_id)


        logger.info(f"Deleting project `{project['project_name']}` from organization `{organization_name}`")

        response = requests.post(
            self.atlas_api_path + "/v1/project/remove",
            headers=self.header,
            json={'project_id': project_id},
        )

    def download_embeddings(self, project_id, atlas_index_id, output_dir, num_workers=10):
        '''
        Downloads a mapping from datum_id to embedding in shards to the provided directory

        Args:
            project_id: the id of the relevant index's parent project
            atlas_index_id: the id of the index whose ambient embeddings you want
            output_dir: the directory to save shards to
        '''

        response = requests.get(
            self.atlas_api_path + f"/v1/project/{project_id}",
            headers=self.header,
        )
        project = response.json()

        total_datums = project['total_datums_in_project']
        if project['insert_update_delete_lock']:
            raise Exception('Project is locked! Please wait until the project is unlocked to download embeddings')

        offset = 0
        limit = EMBEDDING_PAGINATION_LIMIT

        def download_shard(offset, check_access=False):
            response = requests.get(
                self.atlas_api_path + f"/v1/project/data/get/embedding/{project_id}/{atlas_index_id}/{offset}/{limit}",
                headers=self.header,
            )

            if response.status_code != 200:
                raise Exception(response.json())

            if check_access:
                return
            try:
                content = response.json()

                shard_name = '{}_{}_{}.pkl'.format(atlas_index_id, offset, offset+limit)
                shard_path = os.path.join(output_dir, shard_name)
                with open(shard_path, 'wb') as f:
                    pickle.dump(content, f)

            except Exception as e:
                logger.error('Shard {} download failed with error: {}'.format(shard_name, e))

        download_shard(0, check_access=True)

        with tqdm(total=total_datums // limit) as pbar:
            with concurrent.futures.ThreadPoolExecutor(max_workers=num_workers) as executor:
                futures = {executor.submit(download_shard, cur_offset): cur_offset for cur_offset in range(0, total_datums, limit)}
                for future in concurrent.futures.as_completed(futures):
                    _ = future.result()
                    pbar.update(1)


    def get_embedding_iterator(self, project_id, atlas_index_id):
        '''
        Returns an iterable of datum_ids and embeddings from the given index

        Args:
            project_id: the id of the relevant index's parent project
            atlas_index_id: the id of the index whose ambient embeddings you want

        Returns:
            Iterable[Tuple[datum_ids, embeddings]]
        '''

        response = requests.get(
            self.atlas_api_path+ f"/v1/project/{project_id}",
            headers=self.header,
        )
        project = response.json()
        if project['insert_update_delete_lock']:
            raise Exception('Project is locked! Please wait until the project is unlocked to download embeddings')

        offset = 0
        limit = EMBEDDING_PAGINATION_LIMIT
        while True:
            response = requests.get(
                self.atlas_api_path+ f"/v1/project/data/get/embedding/{project_id}/{atlas_index_id}/{offset}/{limit}",
                headers=self.header,
            )
            if response.status_code != 200:
                raise Exception(response.json()['detail'])

            content = response.json()
            if len(content['datum_ids']) == 0:
                break
            offset += len(content['datum_ids'])

            yield content['datum_ids'], content['embeddings']

    def get_nearest_neighbors(self, atlas_index_id: str, queries: np.array, k: int):
        '''
        Returns the nearest neighbors and the distances associated with a set of vector queries

        Args:
            atlas_index_id: the atlas index to use for the search
            queries: a 2d numpy array where each row corresponds to a query vetor
            k: the number of neighbors to return for each point

        Returns:
            A dictionary with the following information:
                neighbors: A set of ids corresponding to the nearest neighbors of each query
                distances: A set of distances between each query and its neighbors
        '''

        if queries.ndim != 2:
            raise ValueError('Expected a 2 dimensional array. If you have a single query, we expect an array of shape (1, d).')

        bytesio = io.BytesIO()
        np.save(bytesio, queries)

        status = 0
        retries = 0
        while status != 200 and retries < 10:
            response = requests.post(
                self.atlas_api_path + "/v1/project/data/get/embedding/query",
                headers=self.header,
                json={'atlas_index_id': atlas_index_id,
                      'queries': base64.b64encode(bytesio.getvalue()).decode('utf-8'),
                      'k': k},
            )
            status = response.status_code
            retries += 1

        if retries == 10:
            raise AssertionError('Could not get response from server')

        return response.json()<|MERGE_RESOLUTION|>--- conflicted
+++ resolved
@@ -619,12 +619,9 @@
         * **indexed_field** - Default None. For text projects, name the data field corresponding to the text to be mapped.
         * **colorable_fields** - The project fields you want to be able to color by on the map. Must be a subset of the projects fields.
         * **multilingual** - Should the map take language into account? If true, points from different languages but semantically similar text are close together.
-<<<<<<< HEAD
-=======
         * **shard_size** - Embeddings are uploaded in parallel by many threads. Adjust the number of embeddings to upload by each worker.
         * **num_workers** - The number of worker threads to upload embeddings with.
         * **topic_label_field** - A text field to estimate topic labels from.
->>>>>>> 97e40a78
 
         **Returns:** A link to your map.
         '''
