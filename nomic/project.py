--- conflicted
+++ resolved
@@ -465,11 +465,7 @@
             {self._embed_html()}
             """
     
-<<<<<<< HEAD
     def web_tile_data(self, tile_destination: Optional[Union[str, Path]]=None, overwrite: bool = True):
-=======
-    def web_tile_data(self, tile_destination : Optional[Union[str, Path]]=None):
->>>>>>> 951f7193
         """
         Downloads all web data for the projection to the specified directory and returns it as a memmapped arrow table.
 
@@ -477,11 +473,7 @@
             tile_destination: The directory to download the tiles to. Defaults to "web_tiles".
             overwrite: If True then overwrite web tile files.
         """
-<<<<<<< HEAD
         self._download_feather(tile_destination, overwrite=overwrite)
-=======
-        self._download_feather(tile_destination, overwrite=True)
->>>>>>> 951f7193
         tbs = []
         root = feather.read_table(f"{tile_destination}/0/0/0.feather")
         try:
