--- conflicted
+++ resolved
@@ -1430,11 +1430,82 @@
         # Add embeddings to the data.
         embeddings = embeddings.astype(np.float16)
 
-<<<<<<< HEAD
         # Fail if any embeddings are NaN or Inf.
         assert not np.isnan(embeddings).any(), "Embeddings must not contain NaN values."
         assert not np.isinf(embeddings).any(), "Embeddings must not contain Inf values."
-=======
+
+        pyarrow_embeddings = pa.FixedSizeListArray.from_arrays(embeddings.reshape((-1)), embeddings.shape[1])
+
+        data_with_embeddings = tb.append_column("_embeddings", pyarrow_embeddings)
+
+        self._add_data(data_with_embeddings)
+
+    def _add_data(
+        self,
+        data: pa.Table,
+        pbar=None,
+    ):
+        '''
+        Low level interface to upload an Arrow Table. Users should generally call 'add_text' or 'add_embeddings.'
+
+        Args:
+            data: A pyarrow Table that will be cast to the project schema.
+            pbar: A tqdm progress bar to update.
+        Returns:
+            True on success.
+
+        '''
+        num_workers = 10
+
+        # Each worker currently is to slow beyond a shard_size of 5000
+        bytesize = data.nbytes
+        nrow = len(data)
+
+        shard_size = 5000
+        n_chunks = int(np.ceil(nrow / shard_size))
+        # Chunk into 4MB pieces. These will probably compress down a bit.
+        if bytesize / n_chunks > 4_000_000:
+            shard_size = int(np.ceil(nrow / (bytesize / 4_000_000)))
+        
+        n_workers = min(num_workers, 20)
+
+
+        data = self._validate_and_correct_arrow_upload(
+                data=data,
+                project=self
+            )
+
+        upload_endpoint = "/v1/project/data/add/arrow"
+
+        # Actually do the upload
+        def send_request(i):
+            data_shard = data.slice(i, shard_size)
+            with io.BytesIO() as buffer:
+                data_shard = data_shard.replace_schema_metadata({'project_id': self.id})
+                feather.write_feather(data_shard, buffer, compression = 'zstd', compression_level = 6)
+                buffer.seek(0)
+
+                # TODO: Actually put data in.
+                response = requests.post(
+                    self.atlas_api_path + upload_endpoint,
+                    headers=self.header,
+                    data = buffer,
+                    json={'project_id': self.id},
+                )
+                return response
+
+        # if this method is being called internally, we pass a global progress bar
+        close_pbar = False
+        if pbar is None:
+            logger.info("Uploading text to Atlas.")
+            close_pbar = True
+            pbar = tqdm(total=int(len(data)) // shard_size)
+        failed = 0
+        succeeded = 0
+        errors_504 = 0
+        with concurrent.futures.ThreadPoolExecutor(max_workers=num_workers) as executor:
+            futures = {executor.submit(send_request, i): i for i in range(0, len(data), shard_size)}
+
             while futures:
                 # check for status of the futures which are currently working
                 done, not_done = concurrent.futures.wait(futures, return_when=concurrent.futures.FIRST_COMPLETED)
@@ -1483,128 +1554,6 @@
                         succeeded += shard_size
                         pbar.update(1)
                         response.close()
->>>>>>> 1b79ad61
-
-        pyarrow_embeddings = pa.FixedSizeListArray.from_arrays(embeddings.reshape((-1)), embeddings.shape[1])
-
-        data_with_embeddings = tb.append_column("_embeddings", pyarrow_embeddings)
-
-        self._add_data(data_with_embeddings)
-
-    def _add_data(
-        self,
-        data: pa.Table,
-        pbar=None,
-    ):
-        '''
-        Low level interface to upload an Arrow Table. Users should generally call 'add_text' or 'add_embeddings.'
-
-        Args:
-            data: A pyarrow Table that will be cast to the project schema.
-            pbar: A tqdm progress bar to update.
-        Returns:
-            True on success.
-
-        '''
-        num_workers = 10
-
-        # Each worker currently is to slow beyond a shard_size of 5000
-        bytesize = data.nbytes
-        nrow = len(data)
-
-        shard_size = 5000
-        n_chunks = int(np.ceil(nrow / shard_size))
-        # Chunk into 4MB pieces. These will probably compress down a bit.
-        if bytesize / n_chunks > 4_000_000:
-            shard_size = int(np.ceil(nrow / (bytesize / 4_000_000)))
-        
-        n_workers = min(num_workers, 20)
-
-
-        data = self._validate_and_correct_arrow_upload(
-                data=data,
-                project=self
-            )
-
-        upload_endpoint = "/v1/project/data/add/arrow"
-
-        # Actually do the upload
-        def send_request(i):
-            data_shard = data.slice(i, shard_size)
-            with io.BytesIO() as buffer:
-                data_shard = data_shard.replace_schema_metadata({'project_id': self.id})
-                feather.write_feather(data_shard, buffer, compression = 'zstd', compression_level = 6)
-                buffer.seek(0)
-
-                # TODO: Actually put data in.
-                response = requests.post(
-                    self.atlas_api_path + upload_endpoint,
-                    headers=self.header,
-                    data = buffer,
-                    json={'project_id': self.id},
-                )
-                return response
-
-        # if this method is being called internally, we pass a global progress bar
-        close_pbar = False
-        if pbar is None:
-            logger.info("Uploading text to Atlas.")
-            close_pbar = True
-            pbar = tqdm(total=int(len(data)) // shard_size)
-        failed = 0
-        succeeded = 0
-        errors_504 = 0
-        with concurrent.futures.ThreadPoolExecutor(max_workers=num_workers) as executor:
-            futures = {executor.submit(send_request, i): i for i in range(0, len(data), shard_size)}
-
-            while futures:
-                # check for status of the futures which are currently working
-                done, not_done = concurrent.futures.wait(futures, return_when=concurrent.futures.FIRST_COMPLETED)
-                # process any completed futures
-                for future in done:
-                    response = future.result()
-                    if response.status_code != 200:
-                        try:
-                            logger.error(f"Shard upload failed: {response.text}")
-                            if 'more datums exceeds your organization limit' in response.json():
-                                return False
-                            if 'Project transaction lock is held' in response.json():
-                                raise Exception(
-                                    "Project is currently indexing and cannot ingest new datums. Try again later."
-                                )
-                            if 'Insert failed due to ID conflict' in response.json():
-                                continue
-                        except (requests.JSONDecodeError, json.decoder.JSONDecodeError):
-                            if response.status_code == 413:
-                                # Possibly split in two and retry?
-                                logger.error("Shard upload failed: you are sending meta-data that is too large.")
-                                pbar.update(1)
-                                response.close()
-                                failed += shard_size
-                            elif response.status_code == 504:
-                                errors_504 += shard_size
-                                start_point = futures[future]
-                                logger.debug(
-                                    f"{self.name}: Connection failed for records {start_point}-{start_point + shard_size}, retrying."
-                                )
-                                failure_fraction = errors_504 / (failed + succeeded + errors_504)
-                                if failure_fraction > 0.5 and errors_504 > shard_size * 3:
-                                    raise RuntimeError(
-                                        f"{self.name}: Atlas is under high load and cannot ingest datums at this time. Please try again later."
-                                    )
-                                new_submission = executor.submit(send_request, start_point)
-                                futures[new_submission] = start_point
-                                response.close()
-                            else:
-                                logger.error(f"{self.name}: Shard upload failed: {response}")
-                                failed += shard_size
-                                pbar.update(1)
-                                response.close()
-                    else:
-                        # A successful upload.
-                        succeeded += shard_size
-                        pbar.update(1)
-                        response.close()
 
                     # remove the now completed future
                     del futures[future]
@@ -1620,7 +1569,6 @@
                 logger.warning("Upload partially succeeded.")
             else:
                 logger.info("Upload succeeded.")
-
 
     def update_maps(self,
                     data: List[Dict],
