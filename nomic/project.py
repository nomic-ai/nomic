import base64
import concurrent
import concurrent.futures
import io
import json
import os
import pickle
import time
import uuid
from datetime import date
from pathlib import Path
from typing import Dict, List, Optional, Tuple, Iterable, Union
from typing import TYPE_CHECKING

from contextlib import contextmanager

import numpy as np
import pyarrow as pa
from pyarrow import compute as pc
import requests
from loguru import logger
from pyarrow import compute as pc
from pyarrow import feather, ipc
from pydantic import BaseModel, Field
from tqdm import tqdm


# Mainly for type checking
try:
    from pandas import DataFrame
    import pandas as pd
except ImportError:
    pd = None
    DataFrame = None

import nomic

from .cli import refresh_bearer_token, validate_api_http_response
from .settings import *
from .utils import assert_valid_project_id, get_object_size_in_bytes


class AtlasUser:
    def __init__(self):
        self.credentials = refresh_bearer_token()


class AtlasClass(object):
    def __init__(self):
        '''
        Initializes the Atlas client.
        '''

        if self.credentials['tenant'] == 'staging':
            api_hostname = 'staging-api-atlas.nomic.ai'
            web_hostname = 'staging-atlas.nomic.ai'
        elif self.credentials['tenant'] == 'production':
            api_hostname = 'api-atlas.nomic.ai'
            web_hostname = 'atlas.nomic.ai'
        else:
            raise ValueError("Invalid tenant.")

        self.atlas_api_path = f"https://{api_hostname}"
        self.web_path = f"https://{web_hostname}"

        token = self.credentials['token']
        self.token = token

        self.header = {"Authorization": f"Bearer {token}"}

        if self.token:
            response = requests.get(
                self.atlas_api_path + "/v1/user",
                headers=self.header,
            )
            response = validate_api_http_response(response)
            if not response.status_code == 200:
                logger.info("Your authorization token is no longer valid.")
        else:
            raise ValueError(
                "Could not find an authorization token. Run `nomic login` to authorize this client with the Nomic API."
            )

    @property
    def credentials(self):
        return refresh_bearer_token()

    def _get_current_user(self):
        api_base_path = self.atlas_api_path
        if self.atlas_api_path.startswith('https://api-atlas.nomic.ai'):
            api_base_path = "https://no-cdn-api-atlas.nomic.ai"

        response = requests.get(
            api_base_path + "/v1/user",
            headers=self.header,
        )
        response = validate_api_http_response(response)
        if not response.status_code == 200:
            raise ValueError("Your authorization token is no longer valid. Run `nomic login` to obtain a new one.")

        return response.json()

    def _validate_map_data_inputs(self, colorable_fields, id_field, data):
        '''Validates inputs to map data calls.'''

        if not isinstance(colorable_fields, list):
            raise ValueError("colorable_fields must be a list of fields")

        if id_field in colorable_fields:
            raise Exception(f'Cannot color by unique id field: {id_field}')

        for field in colorable_fields:
            if field not in data[0]:
                raise Exception(f"Cannot color by field `{field}` as it is not present in the meta-data.")

    def _get_current_users_main_organization(self):
        '''
        Retrieves the ID of the current users default organization.

        **Returns:** The ID of the current users default organization

        '''

        user = self._get_current_user()
        for organization in user['organizations']:
            if organization['user_id'] == user['sub'] and organization['access_role'] == 'OWNER':
                return organization

    def _delete_project_by_id(self, project_id):
        response = requests.post(
            self.atlas_api_path + "/v1/project/remove",
            headers=self.header,
            json={'project_id': project_id},
        )

    def _get_project_by_id(self, project_id: str):
        '''

        Args:
            project_id: The project id

        Returns:
            Returns the requested project.
        '''

        assert_valid_project_id(project_id)

        response = requests.get(
            self.atlas_api_path + f"/v1/project/{project_id}",
            headers=self.header,
        )

        if response.status_code != 200:
            raise Exception(f"Could not access project with id {project_id}: {response.json()}")

        return response.json()

    def _get_index_job(self, job_id: str):
        '''

        Args:
            job_id: The job id to retrieve the state of.

        Returns:
            Job ID meta-data.
        '''

        response = requests.get(
            self.atlas_api_path + f"/v1/project/index/job/{job_id}",
            headers=self.header,
        )

        if response.status_code != 200:
            raise Exception(f'Could not access job state: {response.json()}')

        return response.json()

    def _validate_and_correct_arrow_upload(
        self, data: pa.Table, project: "AtlasProject"
    ) -> pa.Table:
        '''
        Private method. validates upload data against the project arrow schema, and associated other checks.

        1. If unique_id_field is specified, validates that each datum has that field. If not, adds it and then notifies the user that it was added.        

        Args:
            data: an arrow table.
            project: the atlas project you are validating the data for.

        Returns:

        '''
        if not isinstance(data, pa.Table):
            raise Exception("Invalid data type for upload: {}".format(type(data)))

        if project.meta['modality'] == 'text':
            if "_embeddings" in data:
                msg = "Can't add embeddings to a text project."
                raise ValueError(msg)
        if project.meta['modality'] == 'embedding':
            if "_embeddings" not in data:
                msg = "Must include embeddings in embedding project upload."
                raise ValueError(msg)

        if project.id_field == ATLAS_DEFAULT_ID_FIELD:
            data = data.append_column(ATLAS_DEFAULT_ID_FIELD, pa.array([str(uuid.uuid4()) for _ in range(len(data))]))

        if project.schema is not None:
            # Reformat to match the schema of the project.
            # This includes shuffling the order around if necessary,
            # filling in nulls, etc.
            reformatted = {}
            for field in project.schema:
                if field.name in data:
                    reformatted[field.name] = data[field.name].cast(field.type)
                else:
                    logger.warning(f"Field {field.name} present in table schema not found in data. Filling with nulls.")
                    reformatted[field.name] = [None] * len(data)    
            for field in data.schema:
                if not field.name in reformatted:
                    if field.name == "_embeddings":
                        reformatted['_embeddings'] = data['_embeddings']
                    else:
                        logger.warning(f"Field {field.name} present in data, but not found in table schema. Ignoring.")
            data = pa.Table.from_pydict(reformatted, schema=project.schema)

        if project.meta['insert_update_delete_lock']:
            raise Exception("Project is currently indexing and cannot ingest new datums. Try again later.")

        # The following two conditions should never occur given the above, but just in case...
        assert project.id_field in data.column_names, f"Upload does not contain your specified id_field"
        assert pa.types.is_string(data[project.id_field]), f"ID field must be a string. Found {data[project.id_field].type}"

        if data[project.id_field].null_count > 0:            
            raise ValueError(f"{project.id_field} must not contain null values, but {data[project.id_field].null_count} found.")
        
        for key in data.column_names:
            if key.startswith('_'):
                raise ValueError('Metadata fields cannot start with _')

        if pc.max(pc.utf8_length(data[project.id_field])).as_py() > 36:
            first_match = data.filter(data[project.id_field].utf8_length() > 36).to_pylist()[0]
            raise ValueError(
                f"The id_field {first_match} is greater than 36 characters. Atlas does not support id_fields longer than 36 characters."
            )
        return data
    
    def _get_organization(self, organization_name=None, organization_id=None) -> Tuple[str, str]:
        '''
        Gets an organization by either it's name or id.

        Args:
            organization_name: the name of the organization
            organization_id: the id of the organization

        Returns:
            The organization_name and organization_id if one was found.

        '''

        if organization_name is None:
            if organization_id is None: #default to current users organization (the one with their name)
                organization = self._get_current_users_main_organization()
                organization_name = organization['nickname']
                organization_id = organization['organization_id']
            else:
                raise NotImplementedError("Getting organization by a specific ID is not yet implemented.")

        else:
            organization_id_request = requests.get(
                self.atlas_api_path + f"/v1/organization/search/{organization_name}", headers=self.header
            )
            if organization_id_request.status_code != 200:
                user = self._get_current_user()
                users_organizations = [org['nickname'] for org in user['organizations']]
                raise Exception(
                    f"No such organization exists: {organization_name}. You have access to the following organizations: {users_organizations}"
                )
            organization_id = organization_id_request.json()['organization_id']

        return organization_name, organization_id




    def _get_existing_project_by_name(self, project_name, organization_name) -> Dict:
        '''
        Utility method for instantiating an AtlasProject.
        Retrieves an existing project by name in a given organization. Fail
        Args:
            project_name: the project name
            organization_name: the organization name

        Returns:
            A dictionary containing the project_id, organization_id and organization_name

        '''

        # check if this project already exists.
        response = requests.post(
            self.atlas_api_path + "/v1/project/search/name",
            headers=self.header,
            json={'organization_name': organization_name, 'project_name': project_name},
        )

        if response.status_code != 200:
            raise Exception(f"Failed to find project: {response.json()}")
        search_results = response.json()['results']

        if search_results:
            existing_project = search_results[0]
            existing_project_id = existing_project['id']
            return {
                'project_id': existing_project_id,
                'organization_name': existing_project['owner'],
            }

        organization_name, organization_id = self._get_organization(organization_name=organization_name)
        return {'organization_id': organization_id, 'organization_name': organization_name}


class AtlasIndex:
    """
    An AtlasIndex represents a single view of an Atlas Project at a point in time.

    An AtlasIndex typically contains one or more *projections* which are 2D representations of
    the points in the index that you can browse online.
    """

    def __init__(self, atlas_index_id, name, indexed_field, projections):
        '''Initializes an Atlas index. Atlas indices organize data and store views of the data as maps.'''
        self.id = atlas_index_id
        self.name = name
        self.indexed_field = indexed_field
        self.projections = projections

    def _repr_html_(self):
        return '<br>'.join([d._repr_html_() for d in self.projections])

class AtlasProjection:
    '''
    Manages operations on maps such as text/vector search.
    This class should not be instantiated directly.
    Instead instantiate an AtlasProject and use the project.indices or get_map method to retrieve an AtlasProjection.
    '''


    def __init__(self, project : "AtlasProject", atlas_index_id: str, projection_id: str, name):
        """
        Creates an AtlasProjection.
        """
        self.project = project
        self.id = projection_id
        self.atlas_index_id = atlas_index_id
        self.projection_id = projection_id
        self.name = name

    @property
    def map_link(self):
        '''
        Retrieves a map link.
        '''
        return f"{self.project.web_path}/map/{self.project.id}/{self.id}"

    @property
    def _status(self):
        response = requests.get(
            self.project.atlas_api_path + f"/v1/project/index/job/progress/{self.atlas_index_id}",
            headers=self.project.header,
        )
        if response.status_code != 200:
            raise Exception(response.json()['detail'])

        content = response.json()
        return content

    def __str__(self):
        return f"{self.name}: {self.map_link}"

    def __repr__(self):
        return self.__str__()

    def _iframe(self):
        return f"""
        <iframe class="iframe" id="iframe{self.id}" allow="clipboard-read; clipboard-write" src="{self.map_link}">
        </iframe>

        <style>
            .iframe {{
                /* vh can be **very** large in vscode ipynb. */
                height: min(75vh, 66vw);
                width: 100%;
            }}
        </style>
        """
    
    def _embed_html(self):
        return f"""<script>
            destroy = function() {{
                document.getElementById("iframe{self.id}").remove()
            }}
        </script>
        <div class="actions">
            <div id="hide" class="action" onclick="destroy()">Hide embedded project</div>
            <div class="action" id="out">
                <a href="{self.map_link}" target="_blank">Explore on atlas.nomic.ai</a>
            </div>
        </div>
        {self._iframe()}
        <style>
            .actions {{
              display: block;
            }}
            .action {{
              min-height: 18px;
              margin: 5px;
              transition: all 500ms ease-in-out;
            }}
            .action:hover {{
              cursor: pointer;
            }}
            #hide:hover::after {{
                content: " X";
            }}
            #out:hover::after {{
                content: "";
            }}
        </style>
        """

    def _repr_html_(self):
        # Don't make an iframe if the project is locked.
        state = self._status['index_build_stage']
        if state != 'Completed':
            return f"""Atlas Projection {self.name}. Status {state}. <a target="_blank" href="{self.map_link}">view online</a>"""
        return f"""
            <h3>Project: {self.name}</h3>
            {self._embed_html()}
            """
    
    def _download_feather(self, dest: str = "tiles"):
        '''
        Downloads the feather tree.
        Args:
            dest: the destination to download the quadtree.

        Returns:
            A list containing all quadtiles downloads
        '''
        dest = Path(dest)
        root = f'{self.project.atlas_api_path}/v1/project/public/{self.project.id}/index/projection/{self.id}/quadtree/'
        quads = [f'0/0/0']
        all_quads = []
        while len(quads) > 0:
            quad = quads.pop(0) + ".feather"
            all_quads.append(quad)
            path = dest / quad
            if not path.exists():
                data = requests.get(root + quad)
                readable = io.BytesIO(data.content)
                readable.seek(0)
                tb = feather.read_table(readable)
                path.parent.mkdir(parents=True, exist_ok=True)
                feather.write_feather(tb, path)
            schema = ipc.open_file(path).schema
            kids = schema.metadata.get(b'children')
            children = json.loads(kids)
            quads.extend(children)
        return all_quads

    def download_embeddings(self, save_directory: str, num_workers: int = 10) -> bool:
        '''
        Downloads a mapping from datum_id to embedding in shards to the provided directory

        Args:
            save_directory: The directory to save your embeddings.
        Returns:
            True on success


        '''
        self.project._latest_project_state()

        total_datums = self.project.total_datums
        if self.project.is_locked:
            raise Exception('Project is locked! Please wait until the project is unlocked to download embeddings')

        offset = 0
        limit = EMBEDDING_PAGINATION_LIMIT

        def download_shard(offset, check_access=False):
            response = requests.get(
                self.project.atlas_api_path + f"/v1/project/data/get/embedding/{self.project.id}/{self.atlas_index_id}/{offset}/{limit}",
                headers=self.project.header,
            )

            if response.status_code != 200:
                raise Exception(response.json())

            if check_access:
                return
            try:
                content = response.json()

                shard_name = '{}_{}_{}.pkl'.format(self.atlas_index_id, offset, offset + limit)
                shard_path = os.path.join(save_directory, shard_name)
                with open(shard_path, 'wb') as f:
                    pickle.dump(content, f)

            except Exception as e:
                logger.error('Shard {} download failed with error: {}'.format(shard_name, e))

        download_shard(0, check_access=True)

        with tqdm(total=total_datums // limit) as pbar:
            with concurrent.futures.ThreadPoolExecutor(max_workers=num_workers) as executor:
                futures = {
                    executor.submit(download_shard, cur_offset): cur_offset
                    for cur_offset in range(0, total_datums, limit)
                }
                for future in concurrent.futures.as_completed(futures):
                    _ = future.result()
                    pbar.update(1)

        return True


    def get_embedding_iterator(self) -> Iterable[Tuple[str, str]]:
        '''
        Iterate through embeddings of your datums.

        Returns:
            A iterable mapping datum ids to their embeddings.

        '''

        if self.is_locked:
            raise Exception('Project is locked! Please wait until the project is unlocked to download embeddings')

        offset = 0
        limit = EMBEDDING_PAGINATION_LIMIT
        while True:
            response = requests.get(
                self.atlas_api_path + f"/v1/project/data/get/embedding/{self.id}/{self.atlas_index_id}/{offset}/{limit}",
                headers=self.header,
            )
            if response.status_code != 200:
                raise Exception(response.json()['detail'])

            content = response.json()
            if len(content['datum_ids']) == 0:
                break
            offset += len(content['datum_ids'])

            yield content['datum_ids'], content['embeddings']

    def vector_search(self, queries: np.array = None, ids: List[str] = None, k: int = 5) -> Dict[str, List]:
        '''
        Performs vector similarity search over data points on your map.
        If ids is specified, receive back the most similar data ids in vector space to your input ids.
        If queries is specified, receive back the data ids with representations most similar to the query vectors.

        You should not specify both queries and ids.

        Args:
            queries: a 2d numpy array where each row corresponds to a query vector
            ids: a list of
            k: the number of closest data points (neighbors) to return for each input query/data id
        Returns:
            A tuple with two elements containing the following information:
                neighbors: A set of ids corresponding to the nearest neighbors of each query
                distances: A set of distances between each query and its neighbors
        '''

        if queries is None and ids is None:
            raise ValueError('You must specify either a list of datum `ids` or numpy array of `queries` but not both.')

        max_k = 128
        max_queries = 256
        if k > max_k:
            raise Exception(f"Cannot query for more than {max_k} nearest neighbors. Set `k` to {max_k} or lower")

        if ids is not None:
            if len(ids) > max_queries:
                raise Exception(f"Max ids per query is {max_queries}. You sent {len(ids)}.")
        if queries is not None:
            if not isinstance(queries, np.ndarray):
                raise Exception("`queries` must be an instance of np.array.")
            if queries.shape[0] > max_queries:
                raise Exception(f"Max vectors per query is {max_queries}. You sent {queries.shape[0]}.")

        if queries is not None:
            if queries.ndim != 2:
                raise ValueError('Expected a 2 dimensional array. If you have a single query, we expect an array of shape (1, d).')

            bytesio = io.BytesIO()
            np.save(bytesio, queries)

        if queries is not None:
            response = requests.post(
                self.project.atlas_api_path + "/v1/project/data/get/nearest_neighbors/by_embedding",
                headers=self.project.header,
                json={'atlas_index_id': self.atlas_index_id,
                      'queries': base64.b64encode(bytesio.getvalue()).decode('utf-8'),
                      'k': k},
            )
        else:
            response = requests.post(
                self.project.atlas_api_path + "/v1/project/data/get/nearest_neighbors/by_id",
                headers=self.project.header,
                json={'atlas_index_id': self.atlas_index_id,
                      'datum_ids': ids,
                      'k': k},
            )


        if response.status_code == 500:
            raise Exception('Cannot perform vector search on your map at this time. Try again later.')

        if response.status_code != 200:
            raise Exception(response.json()['detail'])

        response = response.json()

        return response['neighbors'], response['distances']

    def get_topic_data(self) -> List:
        '''
        Retrieves metadata about a maps pre-computed topics

        Returns:
            A dictionary of metadata for each topic in the model

        '''
        response = requests.get(
            self.project.atlas_api_path + "/v1/project/{}/index/projection/{}".format(self.project.meta['id'], self.projection_id),
            headers=self.project.header,
        )
        topics = json.loads(response.text)['topic_models'][0]['features']
        topic_data = [e['properties'] for e in topics]
        return topic_data


    def vector_search_topics(self, queries: np.array, k: int = 32, depth: int = 3) -> Dict:
        '''
        Returns the topics best associated with each vector query

        Args:
            queries: a 2d numpy array where each row corresponds to a query vector
            k: (Default 32) the number of neighbors to use when estimating the posterior
            depth: (Default 3) the topic depth at which you want to search

        Returns:
            A dict of {topic: posterior probability} for each query
        '''

        if queries.ndim != 2:
            raise ValueError('Expected a 2 dimensional array. If you have a single query, we expect an array of shape (1, d).')

        bytesio = io.BytesIO()
        np.save(bytesio, queries)

        response = requests.post(
            self.project.atlas_api_path + "/v1/project/data/get/embedding/topic",
            headers=self.project.header,
            json={'atlas_index_id': self.atlas_index_id,
                  'queries': base64.b64encode(bytesio.getvalue()).decode('utf-8'),
                  'k': k,
                  'depth': depth},
        )

        if response.status_code != 200:
            raise Exception(response.json()['detail'])

        return response.json()


    def _get_atoms(self, ids: List[str]) -> List[Dict]:
        '''
        Retrieves atoms by id

        Args:
            ids: list of atom ids

        Returns:
            A dictionary containing the resulting atoms, keyed by atom id.

        '''

        if not isinstance(ids, list):
            raise ValueError("You must specify a list of ids when getting data.")

        response = requests.post(
            self.project.atlas_api_path + "/v1/project/atoms/get",
            headers=self.project.header,
            json={'project_id': self.project.id, 'index_id': self.atlas_index_id, 'atom_ids': ids},
        )

        if response.status_code == 200:
            return response.json()['atoms']
        else:
            raise Exception(response.json())

    def get_tags(self) -> Dict[str, List[str]]:
        '''
        Retrieves back all tags made in the web browser for a specific project and map.

        Returns:
            A dictionary mapping datum ids to tags.
        '''
        # now get the tags
        datums_and_tags = requests.post(
            self.project.atlas_api_path + '/v1/project/tag/read/all_by_datum',
            headers=self.project.header,
            json={
                'project_id': self.project.id,
            },
        ).json()['results']

        label_to_datums = {}
        for item in datums_and_tags:
            for label in item['labels']:
                if label not in label_to_datums:
                    label_to_datums[label] = []
                label_to_datums[label].append(item['datum_id'])
        return label_to_datums

    def tag(self, ids: List[str], tags: List[str]):
        '''

        Args:
            ids: The datum ids you want to tag
            tags: A list containing the tags you want to apply to these data points.

        '''
        assert isinstance(ids, list), 'ids must be a list of strings'
        assert isinstance(tags, list), 'tags must be a list of strings'

        colname = json.dumps({'project_id': self.project.id, 'atlas_index_id': self.atlas_index_id, 'type': 'datum_id', 'tags': tags})
        payload_table = pa.table([pa.array(ids, type=pa.string())], [colname])
        buffer = io.BytesIO()
        writer = ipc.new_file(buffer, payload_table.schema, options=ipc.IpcWriteOptions(compression='zstd'))
        writer.write_table(payload_table)
        writer.close()
        payload = buffer.getvalue()

        headers = self.project.header.copy()
        headers['Content-Type'] = 'application/octet-stream'
        response = requests.post(self.project.atlas_api_path + "/v1/project/tag/add", headers=headers, data=payload)
        if response.status_code != 200:
            raise Exception("Failed to add tags")

    def remove_tags(self, ids: List[str], tags: List[str], delete_all: bool = False) -> bool:
        '''
        Deletes the specified tags from the given datum_ids.

        Args:
            ids: The datum_ids to delete tags from.
            tags: The list of tags to delete from the data points. Each tag will be applied to all data points in `ids`.
            delete_all: If true, ignores datum_ids and deletes all specified tags from all data points.

        Returns:
            True on success

        '''
        assert isinstance(ids, list), 'datum_ids must be a list of strings'
        assert isinstance(tags, list), 'tags must be a list of strings'

        colname = json.dumps({'project_id': self.project.id, 'atlas_index_id': self.atlas_index_id, 'type': 'datum_id', 'tags': tags, 'delete_all': delete_all})
        payload_table = pa.table([pa.array(ids, type=pa.string())], [colname])
        buffer = io.BytesIO()
        writer = ipc.new_file(buffer, payload_table.schema, options=ipc.IpcWriteOptions(compression='zstd'))
        writer.write_table(payload_table)
        writer.close()
        payload = buffer.getvalue()

        headers = self.project.header.copy()
        headers['Content-Type'] = 'application/octet-stream'
        response = requests.post(self.project.atlas_api_path + "/v1/project/tag/delete", headers=headers, data=payload)
        if response.status_code != 200:
            raise Exception("Failed to delete tags")


class AtlasProject(AtlasClass):
    def __init__(
        self,
        name: Optional[str] = None,
        description: Optional[str] = 'A description for your map.',
        unique_id_field: Optional[str] = None,
        modality: Optional[str] = None,
        organization_name: Optional[str] = None,
        is_public: bool = True,
        project_id=None,
        reset_project_if_exists=False,
        add_datums_if_exists=True,
    ):

        """
        Creates or loads an Atlas project.
        Atlas projects store data (text, embeddings, etc) that you can organize by building indices.
        If the organization already contains a project with this name, it will be returned instead.

        **Parameters:**

        * **project_name** - The name of the project.
        * **description** - A description for the project.
        * **unique_id_field** - The field that uniquely identifies each datum. If a datum does not contain this field, it will be added and assigned a random unique ID.
        * **modality** - The data modality of this project. Currently, Atlas supports either `text` or `embedding` modality projects.
        * **organization_name** - The name of the organization to create this project under. You must be a member of the organization with appropriate permissions. If not specified, defaults to your user account's default organization.
        * **is_public** - Should this project be publicly accessible for viewing (read only). If False, only members of your Nomic organization can view.
        * **reset_project_if_exists** - If the requested project exists in your organization, will delete it and re-create it.
        * **project_id** - An alternative way to retrieve a project is by passing the project_id directly. This only works if a project exists.
        * **reset_project_if_exists** - If the specified project exists in your organization, reset it by deleting all of its data. This means your uploaded data will not be contextualized with existing data.
        * **add_datums_if_exists** - If specifying an existing project and you want to add data to it, set this to true.

        """
        assert name is not None or project_id is not None, "You must pass a name or project_id"

        super().__init__()

        if project_id is not None:
            self.meta = self._get_project_by_id(project_id)
            return

        if organization_name is None:
            organization_name = self._get_current_users_main_organization()['nickname']

        results = self._get_existing_project_by_name(project_name=name, organization_name=organization_name)

        if 'project_id' in results: #project already exists
            organization_name = results['organization_name']
            project_id = results['project_id']
            if reset_project_if_exists: #reset the project
                logger.info(
                    f"Found existing project `{name}` in organization `{organization_name}`. Clearing it of data by request."
                )
                self._delete_project_by_id(project_id=project_id)
                project_id = None
            elif not add_datums_if_exists: #prevent adding datums to existing project explicitly
                raise ValueError(
                    f"Project already exists with the name `{name}` in organization `{organization_name}`. "
                    f"You can add datums to it by settings `add_datums_if_exists = True` or reset it by specifying `reset_project_if_exist=True` on a new upload."
                )
            else:
                logger.info(
                    f"Loading existing project `{name}` from organization `{organization_name}`."
                )

        if project_id is None: #if there is no existing project, make a new one.

            if unique_id_field is None:
                raise ValueError("You must specify a unique_id_field when creating a new project.")

            if modality is None:
                raise ValueError("You must specify a modality when creating a new project.")

            project_id = self._create_project(
                project_name=name,
                description=description,
                unique_id_field=unique_id_field,
                modality=modality,
                organization_name=organization_name,
                is_public=is_public
            )


        self.meta = self._get_project_by_id(project_id=project_id)
<<<<<<< HEAD

        self._schema = None

        if needs_meta_refresh:
            self._latest_project_state()
=======
>>>>>>> 4e446242

    def delete(self):
        '''
        Deletes an atlas project with all associated metadata.
        '''
        organization = self._get_current_users_main_organization()
        organization_name = organization['nickname']

        logger.info(f"Deleting project `{self.name}` from organization `{organization_name}`")

        self._delete_project_by_id(project_id=self.id)

        return False

    def _create_project(
        self,
        project_name: str,
        description: str,
        unique_id_field: str,
        modality: str,
        organization_name: Optional[str] = None,
        is_public: bool = True
    ):
        '''
        Creates an Atlas project.
        Atlas projects store data (text, embeddings, etc) that you can organize by building indices.
        If the organization already contains a project with this name, it will be returned instead.

        **Parameters:**

        * **project_name** - The name of the project.
        * **description** - A description for the project.
        * **unique_id_field** - The field that uniquely identifies each datum. If a datum does not contain this field, it will be added and assigned a random unique ID.
        * **modality** - The data modality of this project. Currently, Atlas supports either `text` or `embedding` modality projects.
        * **organization_name** - The name of the organization to create this project under. You must be a member of the organization with appropriate permissions. If not specified, defaults to your user accounts default organization.
        * **is_public** - Should this project be publicly accessible for viewing (read only). If False, only members of your Nomic organization can view.

        **Returns:** project_id on success.

        '''

        organization_name, organization_id = self._get_organization(organization_name=organization_name)

        supported_modalities = ['text', 'embedding']
        if modality not in supported_modalities:
            msg = 'Tried to create project with modality: {}, but Atlas only supports: {}'.format(
                modality, supported_modalities
            )
            raise ValueError(msg)

        if unique_id_field is None:
            raise ValueError("You must specify a unique id field")
        logger.info(f"Creating project `{project_name}` in organization `{organization_name}`")

        response = requests.post(
            self.atlas_api_path + "/v1/project/create",
            headers=self.header,
            json={
                'organization_id': organization_id,
                'project_name': project_name,
                'description': description,
                'unique_id_field': unique_id_field,
                'modality': modality,
                'is_public': is_public,
            },
        )
        if response.status_code != 201:
            raise Exception(f"Failed to create project: {response.json()}")
        
        return response.json()['project_id']


    def _latest_project_state(self):
        '''
        Refreshes the projects state. Try to call this sparingly but use it when you need it.
        '''

        self.meta = self._get_project_by_id(self.id)
        return self

    @property
    def indices(self) -> List[AtlasIndex]:
        self._latest_project_state()
        output = []
        for index in self.meta['atlas_indices']:
            projections = []
            for projection in index['projections']:
                projection = AtlasProjection(
                    project=self, projection_id=projection['id'], atlas_index_id=index['id'], name=index['index_name']
                )
                projections.append(projection)
            index = AtlasIndex(atlas_index_id=index['id'], name=index['index_name'], indexed_field=index['indexed_field'], projections=projections)
            output.append(index)

        return output

    @property
    def projections(self) -> List[AtlasProjection]:
        output = []
        for index in self.indices:
            for projection in index.projections:
                output.append(projection)
        return output

    @property
    def maps(self) -> List[AtlasProjection]:
        return self.projections

    @property
    def id(self) -> str:
        '''The UUID of the project.'''
        return self.meta['id']

    @property
    def id_field(self) -> str:
        return self.meta['unique_id_field']

    @property
    def total_datums(self) -> int:
        '''The total number of data points in the project.'''
        return self.meta['total_datums_in_project']

    @property
    def modality(self) -> str:
        return self.meta['modality']

    @property
    def name(self) -> str:
        '''The name of the project.'''
        return self.meta['project_name']

    @property
    def description(self):
        return self.meta['description']

    @property
    def project_fields(self):
        return self.meta['project_fields']

    @property
    def is_locked(self) -> bool:
        self._latest_project_state()
        return self.meta['insert_update_delete_lock']
    
    @property
    def schema(self) -> Optional[pa.Schema]:
        if self._schema is not None:
            return self._schema
        if self.meta['schema'] is not None:
            self._schema : pa.Schema = ipc.read_schema(bytes(base64.b64decode(self.meta['schema'])))
            return self._schema
        return None

    @property
    def is_accepting_data(self) -> bool:
        '''
        Checks if the project can accept data. Projects cannot accept data when they are being indexed.

        Returns:
            True if project is unlocked for data additions, false otherwise.
        '''
        return not self.is_locked

    @contextmanager
    def wait_for_project_lock(self):
        '''Blocks thread execution until project is in a state where it can ingest data.'''
        has_logged = False
        while True:
            if self.is_accepting_data:
                yield self
                break
            if not has_logged:
                logger.info(f"{self.name}: Waiting for Project Lock Release.")
                has_logged = True
            time.sleep(5)

    def get_map(self, name: str = None, atlas_index_id: str = None, projection_id: str = None) -> AtlasProjection:
        '''
        Retrieves a Map

        Args:
            name: The name of your map. This defaults to your projects name but can be different if you build multiple maps in your project.
            atlas_index_id: If specified, will only return a map if there is one built under the index with the id atlas_index_id.
            projection_id: If projection_id is specified, will only return a map if there is one built under the index with id projection_id.

        Returns:
            The map or a ValueError.
        '''

        indices = self.indices

        if atlas_index_id is not None:
            for index in indices:
                if index.id == atlas_index_id:
                    if len(index.projections) == 0:
                        raise ValueError(f"No map found under index with atlas_index_id='{atlas_index_id}'")
                    return index.projections[0]
            raise ValueError(f"Could not find a map with atlas_index_id='{atlas_index_id}'")

        if projection_id is not None:
            for index in indices:
                for projection in index.projections:
                    if projection.id == projection_id:
                        return projection
            raise ValueError(f"Could not find a map with projection_id='{atlas_index_id}'")

        if len(indices) == 0:
            raise ValueError("You have no maps built in your project")
        if len(indices) > 1 and name is None:
            raise ValueError("You have multiple maps in this project, specify a name.")

        if len(indices) == 1:
            if len(indices[0].projections) == 1:
                return indices[0].projections[0]

        for index in indices:
            if index.name == name:
                return index.projections[0]

        raise ValueError(f"Could not find a map named {name} in your project.")

    def create_index(
        self,
        name: str,
        indexed_field: str = None,
        colorable_fields: list = [],
        multilingual: bool = False,
        build_topic_model: bool = False,
        projection_n_neighbors: int = DEFAULT_PROJECTION_N_NEIGHBORS,
        projection_epochs: int = DEFAULT_PROJECTION_EPOCHS,
        projection_spread: float = DEFAULT_PROJECTION_SPREAD,
        topic_label_field: str = None,
        reuse_embeddings_from_index: str = None,
    ) -> AtlasProjection:
        '''
        Creates an index in the specified project.

        Args:
            name: The name of the index and the map.
            indexed_field: For text projects, name the data field corresponding to the text to be mapped.
            colorable_fields: The project fields you want to be able to color by on the map. Must be a subset of the projects fields.
            multilingual: Should the map take language into account? If true, points from different languages but semantically similar text are close together.
            build_topic_model: Should a topic model be built?
            projection_n_neighbors: A projection hyperparameter
            projection_epochs: A projection hyperparameter
            projection_spread: A projection hyperparameter
            topic_label_field: A text field in your metadata to estimate topic labels from. Defaults to the indexed_field for text projects if not specified.
            reuse_embeddings_from_index: the name of the index to reuse embeddings from.

        Returns:
            The projection this index has built.

        '''

        self._latest_project_state()

        # for large projects, alter the default projection configurations.
        if self.total_datums >= 1_000_000:
            if (
                projection_epochs == DEFAULT_PROJECTION_EPOCHS
                and projection_n_neighbors == DEFAULT_PROJECTION_N_NEIGHBORS
            ):
                projection_n_neighbors = DEFAULT_LARGE_PROJECTION_N_NEIGHBORS
                projection_epochs = DEFAULT_LARGE_PROJECTION_EPOCHS

        if self.modality == 'embedding':
            build_template = {
                'project_id': self.id,
                'index_name': name,
                'indexed_field': None,
                'atomizer_strategies': None,
                'model': None,
                'colorable_fields': colorable_fields,
                'model_hyperparameters': None,
                'nearest_neighbor_index': 'HNSWIndex',
                'nearest_neighbor_index_hyperparameters': json.dumps({'space': 'l2', 'ef_construction': 100, 'M': 16}),
                'projection': 'NomicProject',
                'projection_hyperparameters': json.dumps(
                    {'n_neighbors': projection_n_neighbors, 'n_epochs': projection_epochs, 'spread': projection_spread}
                ),
                'topic_model_hyperparameters': json.dumps(
                    {'build_topic_model': build_topic_model, 'community_description_target_field': topic_label_field}
                ),
            }

        elif self.modality == 'text':

            #find the index id of the index with name reuse_embeddings_from_index
            reuse_embedding_from_index_id = None
            indices = self.indices
            if reuse_embeddings_from_index is not None:
                for index in indices:
                    if index.name == reuse_embeddings_from_index:
                        reuse_embedding_from_index_id = index.id
                        break
                if reuse_embedding_from_index_id is None:
                    raise Exception(f"Could not find the index '{reuse_embeddings_from_index}' to re-use from. Possible options are {[index.name for index in indices]}")



            if indexed_field is None:
                raise Exception("You did not specify a field to index. Specify an 'indexed_field'.")

            if indexed_field not in self.project_fields:
                raise Exception(f"Your index field is not valid. Valid options are: {self.project_fields}")

            model = 'NomicEmbed'
            if multilingual:
                model = 'NomicEmbedMultilingual'

            build_template = {
                'project_id': self.id,
                'index_name': name,
                'indexed_field': indexed_field,
                'atomizer_strategies': ['document', 'charchunk'],
                'model': model,
                'colorable_fields': colorable_fields,
                'reuse_atoms_and_embeddings_from': reuse_embedding_from_index_id,
                'model_hyperparameters': json.dumps(
                    {
                        'dataset_buffer_size': 1000,
                        'batch_size': 20,
                        'polymerize_by': 'charchunk',
                        'norm': 'both',
                    }
                ),
                'nearest_neighbor_index': 'HNSWIndex',
                'nearest_neighbor_index_hyperparameters': json.dumps({'space': 'l2', 'ef_construction': 100, 'M': 16}),
                'projection': 'NomicProject',
                'projection_hyperparameters': json.dumps(
                    {'n_neighbors': projection_n_neighbors, 'n_epochs': projection_epochs, 'spread': projection_spread}
                ),
                'topic_model_hyperparameters': json.dumps(
                    {'build_topic_model': build_topic_model, 'community_description_target_field': indexed_field}
                ),
            }

        response = requests.post(
            self.atlas_api_path + "/v1/project/index/create",
            headers=self.header,
            json=build_template,
        )
        if response.status_code != 200:
            logger.info('Create project failed with code: {}'.format(response.status_code))
            logger.info('Additional info: {}'.format(response.json()))
            raise Exception(response.json()['detail'])

        job_id = response.json()['job_id']

        job = requests.get(
            self.atlas_api_path + f"/v1/project/index/job/{job_id}",
            headers=self.header,
        ).json()

        index_id = job['index_id']

        try:
            projection = self.get_map(atlas_index_id=index_id)
        except ValueError:
            # give some delay
            time.sleep(5)
            try:
                projection = self.get_map(atlas_index_id=index_id)
            except ValueError:
                projection = None

        if projection is None:
            logger.warning(
                "Could not find a map being built for this project. See atlas.nomic.ai/dashboard for map status."
            )
        logger.info(f"Created map `{projection.name}` in project `{self.name}`: {projection.map_link}")

        return projection

    def __repr__(self):
        m = self.meta
        return f"AtlasProject: <{m}>"

    def _repr_html_(self):
        self._latest_project_state()
        m = self.meta
        html = f"""
            <strong><a href="https://atlas.nomic.ai/dashboard/project/{m['id']}">{m['project_name']}</strong></a>
            <br>
            {m['description']} {m['total_datums_in_project']} datums inserted.
            <br>
            {len(m['atlas_indices'])} index built.
            """
        complete_projections = []
        if len(self.projections) >= 1:
            html += "<br><strong>Projections</strong>\n"
            html += "<ul>\n"
            for projection in self.projections:
                state = projection._status['index_build_stage']
                if state == 'Completed':
                    complete_projections.append(projection)
                html += f"""<li>{projection.name}. Status {state}. <a target="_blank" href="{projection.map_link}">view online</a></li>"""   
            html += "</ul>"
        if len(complete_projections) >= 1:
            # Display most recent complete projection.
            html += "<hr>"
            html += complete_projections[-1]._embed_html()
        return html
    
    def __str__(self):
        return "\n".join([str(projection) for index in self.indices for projection in index.projections])

    def get_data(self, ids: List[str]) -> List[Dict]:
        '''
        Retrieve the contents of the data given ids

        Args:
            ids: a list of datum ids

        Returns:
            A list of dictionaries corresponding

        '''

        if not isinstance(ids, list):
            raise ValueError("You must specify a list of ids when getting data.")
        if isinstance(ids[0], list):
            raise ValueError("You must specify a list of ids when getting data, not a nested list.")
        response = requests.post(
            self.atlas_api_path + "/v1/project/data/get",
            headers=self.header,
            json={'project_id': self.id, 'datum_ids': ids},
        )

        if response.status_code == 200:
            return [item for item in response.json()['datums']]
        else:
            raise Exception(response.json())

    def delete_data(self, ids: List[str]) -> bool:
        '''
        Deletes the specified datums from the project.

        Args:
            ids: A list of datum ids to delete

        Returns:
            True if data deleted successfully.

        '''
        if not isinstance(ids, list):
            raise ValueError("You must specify a list of ids when deleting datums.")

        response = requests.post(
            self.atlas_api_path + "/v1/project/data/delete",
            headers=self.header,
            json={'project_id': self.id, 'datum_ids': ids},
        )

        if response.status_code == 200:
            return True
        else:
            raise Exception(response.json())

    def add_text(
        self,
        data = Union[DataFrame, List[Dict], pa.Table],
        pbar=None,
    ):
        if type(data) == 'DataFrame':
            data = pa.Table.from_pandas(data)
        if type(data) == 'list':
            data = pa.Table.from_pydict(data)
        if type(data) != 'pyarrow.Table':
            raise ValueError("Data must be a pandas DataFrame, list of dictionaries, or a pyarrow Table.")
        self._add_data(data, pbar=pbar)

    def add_embeddings(
            self,
            data : Union[DataFrame, List[Dict], pa.Table],
            embeddings: np.array,
            pbar = None
    ):
        """
        Add data, with associated embeddings, to the project.
        
        Args:
            data: A pandas DataFrame, list of dictionaries, or pyarrow Table matching the project schema.
            embeddings: A numpy array of embeddings: each row corresponds to a row in the table.
            pbar: (Optional). A tqdm progress bar to update.
        """
        
        """
        # TODO: validate embedding size.
        assert embeddings.shape[1] == self.embedding_size, "Embedding size must match the embedding size of the project."
        """
        assert type(embeddings) == np.ndarray, "Embeddings must be a numpy array."
        assert len(embeddings.shape) == 2, "Embeddings must be a 2D numpy array."
        assert len(data) == embeddings.shape[0], "Data and embeddings must have the same number of rows."
        assert len(data) > 0, "Data must have at least one row."
        
        tb: pa.Table

        if type(data) == 'DataFrame':
            tb = pa.Table.from_pandas(data)
        elif type(data) == 'list':
            tb = pa.Table.from_pylist(data)
        elif type(data) == 'pyarrow.Table':
            tb = data
        else:
            raise ValueError("Data must be a pandas DataFrame, list of dictionaries, or a pyarrow Table.")
        
        del data

        # Add embeddings to the data.
        embeddings = embeddings.astype(np.float16)

        # Fail if any embeddings are NaN or Inf.
        assert not np.isnan(embeddings).any(), "Embeddings must not contain NaN values."
        assert not np.isinf(embeddings).any(), "Embeddings must not contain Inf values."

        pyarrow_embeddings = pa.FixedSizeListArray.from_arrays(embeddings.reshape((-1)), embeddings.shape[1])

        data_with_embeddings = tb.append_column("_embeddings", pyarrow_embeddings)

        self._add_data(data_with_embeddings)

    def _add_data(
        self,
        data: pa.Table,
        pbar=None,
    ):
        '''
        Low level interface to upload an Arrow Table. Users should call 'add_text' or 'add_embeddings.'

        Args:
            data: A pyarrow Table that will be cast to the project schema.
            pbar: A tqdm progress bar to update.
        Returns:
            True on success.

        '''
        num_workers = 10

        # Each worker currently is to slow beyond a shard_size of 5000
        bytesize = data.nbytes
        nrow = len(data)

        shard_size = 5000
        n_chunks = int(np.ceil(nrow / shard_size))
        # Chunk into 4MB pieces. These will probably compress down a bit.
        if bytesize / n_chunks > 4_000_000:
            shard_size = int(np.ceil(nrow / (bytesize / 4_000_000)))
        
        n_workers = min(num_workers, 20)


        data = self._validate_and_correct_arrow_upload(
                data=data,
                project=self
            )

        upload_endpoint = "/v1/project/data/add/arrow"

        # Actually do the upload
        def send_request(i):
            data_shard = data.slice(i, shard_size)
            with io.BytesIO() as buffer:
                new_schema = data_shard.schema.add_metadata(b'project_id', self.id.encode('utf-8'))
                data_shard = data_shard.cast(new_schema)
                feather.write_feather(data_shard, buffer, compression = 'zstd', compression_level = 6)
                buffer.seek(0)

                # TODO: Actually put data in.
                response = requests.post(
                    self.atlas_api_path + upload_endpoint,
                    headers=self.header,
                    data = buffer,
                    json={'project_id': self.id},
                )
                return response

        # if this method is being called internally, we pass a global progress bar
        close_pbar = False
        if pbar is None:
            logger.info("Uploading text to Atlas.")
            close_pbar = True
            pbar = tqdm(total=int(len(data)) // shard_size)
        failed = 0
        succeeded = 0
        errors_504 = 0
        with concurrent.futures.ThreadPoolExecutor(max_workers=num_workers) as executor:
            futures = {executor.submit(send_request, i): i for i in range(0, len(data), shard_size)}

            while futures:
                # check for status of the futures which are currently working
                done, not_done = concurrent.futures.wait(futures, return_when=concurrent.futures.FIRST_COMPLETED)
                # process any completed futures
                for future in done:
                    response = future.result()
                    if response.status_code != 200:
                        try:
                            logger.error(f"Shard upload failed: {response.json()}")
                            if 'more datums exceeds your organization limit' in response.json():
                                return False
                            if 'Project transaction lock is held' in response.json():
                                raise Exception(
                                    "Project is currently indexing and cannot ingest new datums. Try again later."
                                )
                            if 'Insert failed due to ID conflict' in response.json():
                                continue
                        except (requests.JSONDecodeError, json.decoder.JSONDecodeError):
                            if response.status_code == 413:
                                # Possibly split in two and retry?
                                logger.error("Shard upload failed: you are sending meta-data that is too large.")
                                pbar.update(1)
                                response.close()
                                failed += shard_size
                            elif response.status_code == 504:
                                errors_504 += shard_size
                                start_point = futures[future]
                                logger.debug(
                                    f"{self.name}: Connection failed for records {start_point}-{start_point + shard_size}, retrying."
                                )
                                failure_fraction = errors_504 / (failed + succeeded + errors_504)
                                if failure_fraction > 0.5 and errors_504 > shard_size * 3:
                                    raise RuntimeError(
                                        f"{self.name}: Atlas is under high load and cannot ingest datums at this time. Please try again later."
                                    )
                                new_submission = executor.submit(send_request, start_point)
                                futures[new_submission] = start_point
                                response.close()
                            else:
                                logger.error(f"{self.name}: Shard upload failed: {response}")
                                failed += shard_size
                                pbar.update(1)
                                response.close()
                    else:
                        # A successful upload.
                        succeeded += shard_size
                        pbar.update(1)
                        response.close()

                    # remove the now completed future
                    del futures[future]

        # close the progress bar if this method was called with no external progresbar
        if close_pbar:
            pbar.close()

        if failed:
            logger.warning(f"Failed to upload {failed} datums")
        if close_pbar:
            if failed:
                logger.warning("Text upload partially succeeded.")
            else:
                logger.info("Text upload succeeded.")


    def update_maps(self,
                    data: List[Dict],
                    embeddings: Optional[np.array]=None,
                    shard_size: int = 1000,
                    num_workers: int = 10):
        '''
        Utility method to update a projects maps by adding the given data.

        Args:
            data: An [N,] element list of dictionaries containing metadata for each embedding.
            embeddings: An [N, d] matrix of embeddings for updating embedding projects. Leave as None to update text projects.
            shard_size: Data is uploaded in parallel by many threads. Adjust the number of datums to upload by each worker.
            num_workers: The number of workers to use when sending data.

        '''

        # Validate data
        if self.modality == 'embedding' and embeddings is None:
            msg = 'Please specify embeddings for updating an embedding project'
            raise ValueError(msg)

        if self.modality == 'text' and embeddings is not None:
            msg = 'Please dont specify embeddings for updating a text project'
            raise ValueError(msg)

        if embeddings is not None and len(data) != embeddings.shape[0]:
            msg = 'Expected data and embeddings to be the same length but found lengths {} and {} respectively.'.format()
            raise ValueError(msg)


        # Add new data
        logger.info("Uploading data to Nomic's neural database Atlas.")
        with tqdm(total=len(data) // shard_size) as pbar:
            for i in range(0, len(data), MAX_MEMORY_CHUNK):
                if self.modality == 'embedding':
                    self.add_embeddings(
                        embeddings=embeddings[i: i + MAX_MEMORY_CHUNK, :],
                        data=data[i: i + MAX_MEMORY_CHUNK],
                        shard_size=shard_size,
                        num_workers=num_workers,
                        pbar=pbar,
                    )
                else:
                    self.add_text(
                        data=data[i: i + MAX_MEMORY_CHUNK],
                        shard_size=shard_size,
                        num_workers=num_workers,
                        pbar=pbar,
                    )
        logger.info("Upload succeeded.")

        #Update maps
        # finally, update all the indices
        return self.rebuild_maps()

    def rebuild_maps(self, rebuild_topic_models: bool = False):
        '''
        Rebuilds all maps in a project with the latest state project data state. Maps will not be rebuilt to
        reflect the additions, deletions or updates you have made to your data until this method is called.

        Args:
            rebuild_topic_models: (Default False) - If true, will create new topic models when updating these indices
        '''

        response = requests.post(
            self.atlas_api_path + "/v1/project/update_indices",
            headers=self.header,
            json={
                'project_id': self.id,
                'rebuild_topic_models': rebuild_topic_models
            },
        )

        logger.info(f"Updating maps in project `{self.name}`")<|MERGE_RESOLUTION|>--- conflicted
+++ resolved
@@ -865,14 +865,9 @@
 
 
         self.meta = self._get_project_by_id(project_id=project_id)
-<<<<<<< HEAD
-
         self._schema = None
 
-        if needs_meta_refresh:
-            self._latest_project_state()
-=======
->>>>>>> 4e446242
+
 
     def delete(self):
         '''
