--- conflicted
+++ resolved
@@ -208,19 +208,8 @@
                 msg = "Must include embeddings in embedding project upload."
                 raise ValueError(msg)
 
-<<<<<<< HEAD
-        if project.id_field == ATLAS_DEFAULT_ID_FIELD and not ATLAS_DEFAULT_ID_FIELD in data.column_names:
-            # Generate random ids.
-            data = data.append_column(
-                ATLAS_DEFAULT_ID_FIELD,
-                pa.array(
-                    [base64.b64encode(uuid.uuid4().bytes[:8]).decode('utf-8').rstrip('=') for _ in range(len(data))]
-                ),
-            )
-=======
         if project.id_field not in data.column_names:
             raise ValueError(f'Data must contain the ID column `{project.id_field}`')
->>>>>>> e1d13b78
 
         if project.schema is None:
             project._schema = convert_pyarrow_schema_for_atlas(data.schema)
@@ -1371,14 +1360,10 @@
         if bytesize / n_chunks > 4_000_000:
             shard_size = int(np.ceil(nrow / (bytesize / 4_000_000)))
 
-<<<<<<< HEAD
-        data = self._validate_and_correct_arrow_upload(data=data, project=self)
-=======
         data = self._validate_and_correct_arrow_upload(
                 data=data,
                 project=self,
             )
->>>>>>> e1d13b78
 
         upload_endpoint = "/v1/project/data/add/arrow"
 
