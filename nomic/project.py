import base64
import concurrent
import concurrent.futures
import io
import json
import os
import pickle
import time
import uuid
from collections import defaultdict
from datetime import date, datetime
from pathlib import Path
from typing import Dict, List, Optional, Tuple, Iterable, Union
from typing import TYPE_CHECKING

from contextlib import contextmanager

import numpy as np
import pyarrow as pa
from pyarrow import compute as pc
import requests
from loguru import logger
from pyarrow import compute as pc
from pyarrow import feather, ipc
from pydantic import BaseModel, Field
from tqdm import tqdm


# Mainly for type checking
try:
    from pandas import DataFrame
    import pandas as pd
except ImportError:
    pd = None
    DataFrame = None

import nomic

from .cli import refresh_bearer_token, validate_api_http_response
from .settings import *
from .utils import assert_valid_project_id, get_object_size_in_bytes
from .data_inference import convert_pyarrow_schema_for_atlas

class AtlasUser:
    def __init__(self):
        self.credentials = refresh_bearer_token()

class AtlasClass(object):
    def __init__(self):
        '''
        Initializes the Atlas client.
        '''

        if self.credentials['tenant'] == 'staging':
            api_hostname = 'staging-api-atlas.nomic.ai'
            web_hostname = 'staging-atlas.nomic.ai'
        elif self.credentials['tenant'] == 'production':
            api_hostname = 'api-atlas.nomic.ai'
            web_hostname = 'atlas.nomic.ai'
        else:
            raise ValueError("Invalid tenant.")

        self.atlas_api_path = f"https://{api_hostname}"
        self.web_path = f"https://{web_hostname}"

        try:
            override_api_path = os.environ['ATLAS_API_PATH']
        except KeyError:
            override_api_path = None

        if override_api_path:
            self.atlas_api_path = override_api_path

        token = self.credentials['token']
        self.token = token

        self.header = {"Authorization": f"Bearer {token}"}

        if self.token:
            response = requests.get(
                self.atlas_api_path + "/v1/user",
                headers=self.header,
            )
            response = validate_api_http_response(response)
            if not response.status_code == 200:
                logger.warning(str(response))
                logger.info("Your authorization token is no longer valid.")
        else:
            raise ValueError(
                "Could not find an authorization token. Run `nomic login` to authorize this client with the Nomic API."
            )

    @property
    def credentials(self):
        return refresh_bearer_token()

    def _get_current_user(self):
        api_base_path = self.atlas_api_path
        if self.atlas_api_path.startswith('https://api-atlas.nomic.ai'):
            api_base_path = "https://no-cdn-api-atlas.nomic.ai"

        response = requests.get(
            api_base_path + "/v1/user",
            headers=self.header,
        )
        response = validate_api_http_response(response)
        if not response.status_code == 200:
            raise ValueError("Your authorization token is no longer valid. Run `nomic login` to obtain a new one.")

        return response.json()

    def _validate_map_data_inputs(self, colorable_fields, id_field, data):
        '''Validates inputs to map data calls.'''

        if not isinstance(colorable_fields, list):
            raise ValueError("colorable_fields must be a list of fields")

        if id_field in colorable_fields:
            raise Exception(f'Cannot color by unique id field: {id_field}')

        for field in colorable_fields:
            if field not in data[0]:
                raise Exception(f"Cannot color by field `{field}` as it is not present in the meta-data.")

    def _get_current_users_main_organization(self):
        '''
        Retrieves the ID of the current users default organization.

        **Returns:** The ID of the current users default organization

        '''

        user = self._get_current_user()
        for organization in user['organizations']:
            if organization['user_id'] == user['sub'] and organization['access_role'] == 'OWNER':
                return organization

    def _delete_project_by_id(self, project_id):
        response = requests.post(
            self.atlas_api_path + "/v1/project/remove",
            headers=self.header,
            json={'project_id': project_id},
        )

    def _get_project_by_id(self, project_id: str):
        '''

        Args:
            project_id: The project id

        Returns:
            Returns the requested project.
        '''

        assert_valid_project_id(project_id)

        response = requests.get(
            self.atlas_api_path + f"/v1/project/{project_id}",
            headers=self.header,
        )

        if response.status_code != 200:
            raise Exception(f"Could not access project with id {project_id}: {response.text}")

        return response.json()

    def _get_index_job(self, job_id: str):
        '''

        Args:
            job_id: The job id to retrieve the state of.

        Returns:
            Job ID meta-data.
        '''

        response = requests.get(
            self.atlas_api_path + f"/v1/project/index/job/{job_id}",
            headers=self.header,
        )

        if response.status_code != 200:
            raise Exception(f'Could not access job state: {response.text}')

        return response.json()

    def _validate_and_correct_arrow_upload(
        self, data: pa.Table, project: "AtlasProject"
    ) -> pa.Table:
        '''
        Private method. validates upload data against the project arrow schema, and associated other checks.

        1. If unique_id_field is specified, validates that each datum has that field. If not, adds it and then notifies the user that it was added.        

        Args:
            data: an arrow table.
            project: the atlas project you are validating the data for.

        Returns:

        '''
        if not isinstance(data, pa.Table):
            raise Exception("Invalid data type for upload: {}".format(type(data)))

        if project.meta['modality'] == 'text':
            if "_embeddings" in data:
                msg = "Can't add embeddings to a text project."
                raise ValueError(msg)
        if project.meta['modality'] == 'embedding':
            if "_embeddings" not in data.column_names:
                msg = "Must include embeddings in embedding project upload."
                raise ValueError(msg)

        if project.id_field == ATLAS_DEFAULT_ID_FIELD and not ATLAS_DEFAULT_ID_FIELD in data.column_names:
            # Generate random ids.
            data = data.append_column(ATLAS_DEFAULT_ID_FIELD, pa.array([base64.b64encode(uuid.uuid4().bytes[:8]).decode('utf-8').rstrip('=') for _ in range(len(data))]))

        if project.schema is None:
            project._schema = convert_pyarrow_schema_for_atlas(data.schema)
        # Reformat to match the schema of the project.
        # This includes shuffling the order around if necessary,
        # filling in nulls, etc.
        reformatted = {}
    
        if data[project.id_field].null_count > 0:            
            raise ValueError(f"{project.id_field} must not contain null values, but {data[project.id_field].null_count} found.")


        for field in project.schema:
            if field.name in data.column_names:                
                # Allow loss of precision in dates and ints, etc.
                reformatted[field.name] = data[field.name].cast(field.type, safe=False)
            else:                
                raise KeyError(f"Field {field.name} present in table schema not found in data. Present fields: {data.column_names}")
            if pa.types.is_string(field.type):
                # Ugly temporary measures
                if data[field.name].null_count > 0:
                    logger.warning(f"Replacing {data[field.name].null_count} null values for field {field.name} with string 'null'. This behavior will change in a future version.")
                    reformatted[field.name] = pc.fill_null(reformatted[field.name], "null")
                if pc.any(pc.equal(pc.binary_length(reformatted[field.name]), 0)):
                    mask = pc.equal(pc.binary_length(reformatted[field.name]), 0).combine_chunks()
                    assert pa.types.is_boolean(mask.type)
                    reformatted[field.name] = pc.replace_with_mask(reformatted[field.name], mask, "null")
        for field in data.schema:
            if not field.name in reformatted:
                if field.name == "_embeddings":
                    reformatted['_embeddings'] = data['_embeddings']
                else:
                    logger.warning(f"Field {field.name} present in data, but not found in table schema. Ignoring.")
        data = pa.Table.from_pydict(reformatted, schema=project.schema)
        
        if project.meta['insert_update_delete_lock']:
            raise Exception("Project is currently indexing and cannot ingest new datums. Try again later.")

        # The following two conditions should never occur given the above, but just in case...
        assert project.id_field in data.column_names, f"Upload does not contain your specified id_field"

        if not pa.types.is_string(data[project.id_field].type):
            logger.warning(f"id_field is not a string. Converting to string from {data[project.id_field].type}")
            data = data.drop([project.id_field]).append_column(project.id_field, data[project.id_field].cast(pa.string()))

        
        for key in data.column_names:
            if key.startswith('_'):
                if key == '_embeddings':
                    continue
                raise ValueError('Metadata fields cannot start with _')
        if pc.max(pc.utf8_length(data[project.id_field])).as_py() > 36:
            first_match = data.filter(pc.greater(pc.utf8_length(data[project.id_field]), 36)).to_pylist()[0][project.id_field]
            raise ValueError(
                f"The id_field {first_match} is greater than 36 characters. Atlas does not support id_fields longer than 36 characters."
            )
        return data
    
    def _get_organization(self, organization_name=None, organization_id=None) -> Tuple[str, str]:
        '''
        Gets an organization by either it's name or id.

        Args:
            organization_name: the name of the organization
            organization_id: the id of the organization

        Returns:
            The organization_name and organization_id if one was found.

        '''

        if organization_name is None:
            if organization_id is None: #default to current users organization (the one with their name)
                organization = self._get_current_users_main_organization()
                organization_name = organization['nickname']
                organization_id = organization['organization_id']
            else:
                raise NotImplementedError("Getting organization by a specific ID is not yet implemented.")

        else:
            organization_id_request = requests.get(
                self.atlas_api_path + f"/v1/organization/search/{organization_name}", headers=self.header
            )
            if organization_id_request.status_code != 200:
                user = self._get_current_user()
                users_organizations = [org['nickname'] for org in user['organizations']]
                raise Exception(
                    f"No such organization exists: {organization_name}. You have access to the following organizations: {users_organizations}"
                )
            organization_id = organization_id_request.json()['organization_id']

        return organization_name, organization_id




    def _get_existing_project_by_name(self, project_name, organization_name) -> Dict:
        '''
        Utility method for instantiating an AtlasProject.
        Retrieves an existing project by name in a given organization. Fail
        Args:
            project_name: the project name
            organization_name: the organization name

        Returns:
            A dictionary containing the project_id, organization_id and organization_name

        '''

        # check if this project already exists.
        response = requests.post(
            self.atlas_api_path + "/v1/project/search/name",
            headers=self.header,
            json={'organization_name': organization_name, 'project_name': project_name},
        )

        if response.status_code != 200:
            raise Exception(f"Failed to find project: {response.text}")
        search_results = response.json()['results']

        if search_results:
            existing_project = search_results[0]
            existing_project_id = existing_project['id']
            return {
                'project_id': existing_project_id,
                'organization_name': existing_project['owner'],
            }

        organization_name, organization_id = self._get_organization(organization_name=organization_name)
        return {'organization_id': organization_id, 'organization_name': organization_name}

class AtlasIndex:
    """
    An AtlasIndex represents a single view of an Atlas Project at a point in time.

    An AtlasIndex typically contains one or more *projections* which are 2D representations of
    the points in the index that you can browse online.
    """

    def __init__(self, atlas_index_id, name, indexed_field, projections):
        '''Initializes an Atlas index. Atlas indices organize data and store views of the data as maps.'''
        self.id = atlas_index_id
        self.name = name
        self.indexed_field = indexed_field
        self.projections = projections

    def _repr_html_(self):
        return '<br>'.join([d._repr_html_() for d in self.projections])

class AtlasProjection:
    '''
    Manages operations on maps such as text/vector search.
    This class should not be instantiated directly.
    Instead instantiate an AtlasProject and use the project.indices or get_map method to retrieve an AtlasProjection.
    '''


    def __init__(self, project : "AtlasProject", atlas_index_id: str, projection_id: str, name):
        """
        Creates an AtlasProjection.
        """
        self.project = project
        self.id = projection_id
        self.atlas_index_id = atlas_index_id
        self.projection_id = projection_id
        self.name = name
        self.tile_data = None

    @property
    def map_link(self):
        '''
        Retrieves a map link.
        '''
        return f"{self.project.web_path}/map/{self.project.id}/{self.id}"

    @property
    def _status(self):
        response = requests.get(
            self.project.atlas_api_path + f"/v1/project/index/job/progress/{self.atlas_index_id}",
            headers=self.project.header,
        )
        if response.status_code != 200:
            raise Exception(response.text)

        content = response.json()
        return content

    def __str__(self):
        return f"{self.name}: {self.map_link}"

    def __repr__(self):
        return self.__str__()

    def _iframe(self):
        return f"""
        <iframe class="iframe" id="iframe{self.id}" allow="clipboard-read; clipboard-write" src="{self.map_link}">
        </iframe>

        <style>
            .iframe {{
                /* vh can be **very** large in vscode ipynb. */
                height: min(75vh, 66vw);
                width: 100%;
            }}
        </style>
        """
    
    def _embed_html(self):
        return f"""<script>
            destroy = function() {{
                document.getElementById("iframe{self.id}").remove()
            }}
        </script>
        <div class="actions">
            <div id="hide" class="action" onclick="destroy()">Hide embedded project</div>
            <div class="action" id="out">
                <a href="{self.map_link}" target="_blank">Explore on atlas.nomic.ai</a>
            </div>
        </div>
        {self._iframe()}
        <style>
            .actions {{
              display: block;
            }}
            .action {{
              min-height: 18px;
              margin: 5px;
              transition: all 500ms ease-in-out;
            }}
            .action:hover {{
              cursor: pointer;
            }}
            #hide:hover::after {{
                content: " X";
            }}
            #out:hover::after {{
                content: "";
            }}
        </style>
        """

    def _repr_html_(self):
        # Don't make an iframe if the project is locked.
        state = self._status['index_build_stage']
        if state != 'Completed':
            return f"""Atlas Projection {self.name}. Status {state}. <a target="_blank" href="{self.map_link}">view online</a>"""
        return f"""
            <h3>Project: {self.name}</h3>
            {self._embed_html()}
            """
    
<<<<<<< HEAD
    def web_tile_data(self, tile_destination=None, overwrite=True):
=======
    def web_tile_data(self, tile_destination : Optional[Union[str, Path]]=None):
>>>>>>> e1ea9158
        """
        Downloads all web data for the projection to the specified directory and returns it as a memmapped arrow table.

        Args:
            tile_destination: The directory to download the tiles to. Defaults to "web_tiles".
            overwrite: If True then overwrite web tile files.
        """
<<<<<<< HEAD
        if tile_destination is None:
            # Default download directory is ~/.nomic/cache/
            home_dir = os.path.expanduser("~")
            tile_destination = os.path.join(home_dir, ".nomic", "cache")
        self._download_feather(tile_destination, overwrite=overwrite)
=======
        self._download_feather(tile_destination, overwrite=True)
>>>>>>> e1ea9158
        tbs = []
        root = feather.read_table(f"{tile_destination}/0/0/0.feather")
        try:
            sidecars = set([v for k, v in json.loads(root.schema.metadata[b'sidecars']).items()])
        except KeyError:
            sidecars = []
        for path in Path(tile_destination).glob('**/*.feather'):
            if len(path.stem.split(".")) > 1:
                # Sidecars are loaded alonside
                continue
            tb = pa.feather.read_table(path)
            for sidecar_file in sidecars:
                carfile = pa.feather.read_table(path.parent / f"{path.stem}.{sidecar_file}.feather")
                for col in carfile.column_names:
                    tb = tb.append_column(col, carfile[col])
            tbs.append(tb)
        self.tile_data = pa.concat_tables(tbs)

        return self.tile_data
                

    def _download_feather(self, dest: Optional[Union[str, Path]] = None, overwrite: bool = True):
        '''
        Downloads the feather tree.
        Args:
            dest: the destination to download the quadtree.
            overwrite: if True then overwrite existing feather files.

        Returns:
            A list containing all quadtiles downloads
        '''
        if dest is None:
            # Default download directory is ~/.nomic/cache/
            dest = Path("~/.nomic/cache", self.id).expanduser()
        dest = Path(dest)        
        dest.mkdir(parents=True, exist_ok=True)
        root = f'{self.project.atlas_api_path}/v1/project/public/{self.project.id}/index/projection/{self.id}/quadtree/'
        quads = [f'0/0/0']
        all_quads = []
        sidecars = None
        while len(quads) > 0:
            rawquad = quads.pop(0)
            quad = rawquad + ".feather"
            all_quads.append(quad)            
            path = dest / quad
            if not path.exists() or overwrite:
                data = requests.get(root + quad)
                readable = io.BytesIO(data.content)
                readable.seek(0)
                tb = feather.read_table(readable)
                path.parent.mkdir(parents=True, exist_ok=True)
                feather.write_feather(tb, path)
            schema = ipc.open_file(path).schema
            if sidecars is None and b'sidecars' in schema.metadata:
                # Grab just the filenames
                sidecars = set([v for k, v in json.loads(schema.metadata.get(b'sidecars')).items()])
            elif sidecars is None:
                sidecars = set()
            if not "." in rawquad:
                for sidecar in sidecars:
                    # The sidecar loses the feather suffix because it's supposed to be raw.
                    quads.append(quad.replace(".feather", f'.{sidecar}'))
            if not schema.metadata or b'children' not in schema.metadata:
                # Sidecars don't have children.
                continue
            kids = schema.metadata.get(b'children')
            children = json.loads(kids)
            quads.extend(children)
        return all_quads

    def download_embeddings(self, save_directory: str, num_workers: int = 10) -> bool:
        '''
        Downloads a mapping from datum_id to embedding in shards to the provided directory

        Args:
            save_directory: The directory to save your embeddings.
        Returns:
            True on success


        '''
        self.project._latest_project_state()

        total_datums = self.project.total_datums
        if self.project.is_locked:
            raise Exception('Project is locked! Please wait until the project is unlocked to download embeddings')

        offset = 0
        limit = EMBEDDING_PAGINATION_LIMIT

        def download_shard(offset, check_access=False):
            response = requests.get(
                self.project.atlas_api_path + f"/v1/project/data/get/embedding/{self.project.id}/{self.atlas_index_id}/{offset}/{limit}",
                headers=self.project.header,
            )

            if response.status_code != 200:
                raise Exception(response.text)

            if check_access:
                return
            try:
                content = response.json()

                shard_name = '{}_{}_{}.pkl'.format(self.atlas_index_id, offset, offset + limit)
                shard_path = os.path.join(save_directory, shard_name)
                with open(shard_path, 'wb') as f:
                    pickle.dump(content, f)

            except Exception as e:
                logger.error('Shard {} download failed with error: {}'.format(shard_name, e))

        download_shard(0, check_access=True)

        with tqdm(total=total_datums // limit) as pbar:
            with concurrent.futures.ThreadPoolExecutor(max_workers=num_workers) as executor:
                futures = {
                    executor.submit(download_shard, cur_offset): cur_offset
                    for cur_offset in range(0, total_datums, limit)
                }
                for future in concurrent.futures.as_completed(futures):
                    _ = future.result()
                    pbar.update(1)

        return True


    def get_embedding_iterator(self) -> Iterable[Tuple[str, str]]:
        '''
        Iterate through embeddings of your datums.

        Returns:
            A iterable mapping datum ids to their embeddings.

        '''

        if self.is_locked:
            raise Exception('Project is locked! Please wait until the project is unlocked to download embeddings')

        offset = 0
        limit = EMBEDDING_PAGINATION_LIMIT
        while True:
            response = requests.get(
                self.atlas_api_path + f"/v1/project/data/get/embedding/{self.id}/{self.atlas_index_id}/{offset}/{limit}",
                headers=self.header,
            )
            if response.status_code != 200:
                raise Exception(response.text)

            content = response.json()
            if len(content['datum_ids']) == 0:
                break
            offset += len(content['datum_ids'])

            yield content['datum_ids'], content['embeddings']

    def vector_search(self, queries: np.array = None, ids: List[str] = None, k: int = 5) -> Dict[str, List]:
        '''
        Performs vector similarity search over data points on your map.
        If ids is specified, receive back the most similar data ids in vector space to your input ids.
        If queries is specified, receive back the data ids with representations most similar to the query vectors.

        You should not specify both queries and ids.

        Args:
            queries: a 2d numpy array where each row corresponds to a query vector
            ids: a list of ids
            k: the number of closest data points (neighbors) to return for each input query/data id
        Returns:
            A tuple with two elements containing the following information:
                neighbors: A set of ids corresponding to the nearest neighbors of each query
                distances: A set of distances between each query and its neighbors
        '''

        if queries is None and ids is None:
            raise ValueError('You must specify either a list of datum `ids` or numpy array of `queries` but not both.')

        max_k = 128
        max_queries = 256
        if k > max_k:
            raise Exception(f"Cannot query for more than {max_k} nearest neighbors. Set `k` to {max_k} or lower")

        if ids is not None:
            if len(ids) > max_queries:
                raise Exception(f"Max ids per query is {max_queries}. You sent {len(ids)}.")
        if queries is not None:
            if not isinstance(queries, np.ndarray):
                raise Exception("`queries` must be an instance of np.array.")
            if queries.shape[0] > max_queries:
                raise Exception(f"Max vectors per query is {max_queries}. You sent {queries.shape[0]}.")

        if queries is not None:
            if queries.ndim != 2:
                raise ValueError('Expected a 2 dimensional array. If you have a single query, we expect an array of shape (1, d).')

            bytesio = io.BytesIO()
            np.save(bytesio, queries)

        if queries is not None:
            response = requests.post(
                self.project.atlas_api_path + "/v1/project/data/get/nearest_neighbors/by_embedding",
                headers=self.project.header,
                json={'atlas_index_id': self.atlas_index_id,
                      'queries': base64.b64encode(bytesio.getvalue()).decode('utf-8'),
                      'k': k},
            )
        else:
            response = requests.post(
                self.project.atlas_api_path + "/v1/project/data/get/nearest_neighbors/by_id",
                headers=self.project.header,
                json={'atlas_index_id': self.atlas_index_id,
                      'datum_ids': ids,
                      'k': k},
            )


        if response.status_code == 500:
            raise Exception('Cannot perform vector search on your map at this time. Try again later.')

        if response.status_code != 200:
            raise Exception(response.text)

        response = response.json()

        return response['neighbors'], response['distances']

<<<<<<< HEAD
    def group_by_topic(self, topic_depth: int = 1) -> List[Dict]:
        """
=======
    def group_by_topic(self, topic_depth = 1):
        '''
>>>>>>> e1ea9158
        Group datums by topic at a set topic depth.

        Args:
            topic_depth: Topic depth to group datums by. Acceptable values
                currently are (1, 2, 3).
        Returns:
            List of dictionaries where each dictionary contains next depth 
                subtopics, subtopic ids, topic_id, topic_short_description, 
                topic_long_description, and list of datum_ids.
        '''
        if not self.tile_data:
            self.web_tile_data()

        topic_cols = []
        # TODO: This will need to be changed once topic depths becomes dynamic and not hard-coded
        if topic_depth not in (1, 2, 3):
            raise ValueError("Topic depth out of range.")

        # Unique datum id column to aggregate
        datum_id_col = self.project.meta["unique_id_field"]

        cols = [datum_id_col, f"_topic_depth_{topic_depth}"]

        df = self.tile_data.select(cols).to_pandas()
        topic_datum_dict = df.groupby(f"_topic_depth_{topic_depth}")[datum_id_col].apply(set).to_dict()

        topic_data = self.get_topic_data()
        topic_df, hierarchy = self._get_topic_artifacts(topic_data)

        result = []

        for topic, datum_ids in topic_datum_dict.items():
            # Encountered topic with zero datums
            if len(datum_ids) == 0:
                continue
            
            result_dict = {}
            topic_metadata = topic_df[topic_df["topic_short_description"] == topic]

            subtopics = hierarchy[topic]
            result_dict["subtopics"] = subtopics
            result_dict["subtopic_ids"] = topic_df[topic_df["topic_short_description"].isin(subtopics)]["topic_id"].tolist()
            result_dict["topic_id"] = topic_metadata["topic_id"].item()
            result_dict["topic_short_description"] = topic_metadata["topic_short_description"].item()
            result_dict["topic_long_description"] = topic_metadata["topic_description"].item()
            result_dict["datum_ids"] = datum_ids
            result.append(result_dict)
        return result

    @staticmethod
    def _get_topic_artifacts(topic_data):
        topic_df = pd.DataFrame(topic_data)
        topic_df = topic_df.rename(columns={"topic": "topic_id"})

        topic_hierarchy = defaultdict(list)
        cols = ["topic_id", "_topic_depth_1", "_topic_depth_2", "_topic_depth_3"]

        for i, row in topic_df[cols].iterrows():
            # Only consider the non-null values for each row
            topics = [topic for topic in row if pd.notna(topic)]
            
            # Iterate over the topics in each row, adding each topic to the
            # list of subtopics for the topic at the previous depth
            for i in range(1, len(topics) - 1):
                if topics[i + 1] not in topic_hierarchy[topics[i]]:
                    topic_hierarchy[topics[i]].append(topics[i + 1]) 
        return topic_df, dict(topic_hierarchy)

    def get_topic_data(self) -> List:
        '''
        Retrieves metadata about a maps pre-computed topics

        Returns:
            A dictionary of metadata for each topic in the model

        '''
        response = requests.get(
            self.project.atlas_api_path + "/v1/project/{}/index/projection/{}".format(self.project.meta['id'], self.projection_id),
            headers=self.project.header,
        )
        topics = json.loads(response.text)['topic_models'][0]['features']
        topic_data = [e['properties'] for e in topics]
        return topic_data

    def get_topic_density(self, time_field: str, start: datetime, end: datetime):
        '''
        Counts the number of datums in each topic within a window

        Args:
            time_field: Your metadata field containing isoformat timestamps
            start: A datetime object for the window start
            end: A datetime object for the window end

        Returns:
            List[{topic: str, count: int}] - A list of {topic, count} dictionaries, sorted from largest count to smallest count
        '''
        response = requests.post(
            self.project.atlas_api_path + "/v1/project/{}/topic_density".format(self.atlas_index_id),
            headers=self.project.header,
            json={'start': start.isoformat(),
                  'end': end.isoformat(),
                  'time_field': time_field},
        )
        if response.status_code != 200:
            raise Exception(response.text)

        return response.json()


    def vector_search_topics(self, queries: np.array, k: int = 32, depth: int = 3) -> Dict:
        '''
        Returns the topics best associated with each vector query

        Args:
            queries: a 2d numpy array where each row corresponds to a query vector
            k: (Default 32) the number of neighbors to use when estimating the posterior
            depth: (Default 3) the topic depth at which you want to search

        Returns:
            A dict of {topic: posterior probability} for each query
        '''

        if queries.ndim != 2:
            raise ValueError('Expected a 2 dimensional array. If you have a single query, we expect an array of shape (1, d).')

        bytesio = io.BytesIO()
        np.save(bytesio, queries)

        response = requests.post(
            self.project.atlas_api_path + "/v1/project/data/get/embedding/topic",
            headers=self.project.header,
            json={'atlas_index_id': self.atlas_index_id,
                  'queries': base64.b64encode(bytesio.getvalue()).decode('utf-8'),
                  'k': k,
                  'depth': depth},
        )

        if response.status_code != 200:
            raise Exception(response.text)

        return response.json()


    def _get_atoms(self, ids: List[str]) -> List[Dict]:
        '''
        Retrieves atoms by id

        Args:
            ids: list of atom ids

        Returns:
            A dictionary containing the resulting atoms, keyed by atom id.

        '''

        if not isinstance(ids, list):
            raise ValueError("You must specify a list of ids when getting data.")

        response = requests.post(
            self.project.atlas_api_path + "/v1/project/atoms/get",
            headers=self.project.header,
            json={'project_id': self.project.id, 'index_id': self.atlas_index_id, 'atom_ids': ids},
        )

        if response.status_code == 200:
            return response.json()['atoms']
        else:
            raise Exception(response.text)

    def get_tags(self) -> Dict[str, List[str]]:
        '''
        Retrieves back all tags made in the web browser for a specific project and map.

        Returns:
            A dictionary mapping datum ids to tags.
        '''
        # now get the tags
        datums_and_tags = requests.post(
            self.project.atlas_api_path + '/v1/project/tag/read/all_by_datum',
            headers=self.project.header,
            json={
                'project_id': self.project.id,
            },
        ).json()['results']

        label_to_datums = {}
        for item in datums_and_tags:
            for label in item['labels']:
                if label not in label_to_datums:
                    label_to_datums[label] = []
                label_to_datums[label].append(item['datum_id'])
        return label_to_datums

    def tag(self, ids: List[str], tags: List[str]):
        '''

        Args:
            ids: The datum ids you want to tag
            tags: A list containing the tags you want to apply to these data points.

        '''
        assert isinstance(ids, list), 'ids must be a list of strings'
        assert isinstance(tags, list), 'tags must be a list of strings'

        colname = json.dumps({'project_id': self.project.id, 'atlas_index_id': self.atlas_index_id, 'type': 'datum_id', 'tags': tags})
        payload_table = pa.table([pa.array(ids, type=pa.string())], [colname])
        buffer = io.BytesIO()
        writer = ipc.new_file(buffer, payload_table.schema, options=ipc.IpcWriteOptions(compression='zstd'))
        writer.write_table(payload_table)
        writer.close()
        payload = buffer.getvalue()

        headers = self.project.header.copy()
        headers['Content-Type'] = 'application/octet-stream'
        response = requests.post(self.project.atlas_api_path + "/v1/project/tag/add", headers=headers, data=payload)
        if response.status_code != 200:
            raise Exception("Failed to add tags")

    def remove_tags(self, ids: List[str], tags: List[str], delete_all: bool = False) -> bool:
        '''
        Deletes the specified tags from the given datum_ids.

        Args:
            ids: The datum_ids to delete tags from.
            tags: The list of tags to delete from the data points. Each tag will be applied to all data points in `ids`.
            delete_all: If true, ignores datum_ids and deletes all specified tags from all data points.

        Returns:
            True on success

        '''
        assert isinstance(ids, list), 'datum_ids must be a list of strings'
        assert isinstance(tags, list), 'tags must be a list of strings'

        colname = json.dumps({'project_id': self.project.id, 'atlas_index_id': self.atlas_index_id, 'type': 'datum_id', 'tags': tags, 'delete_all': delete_all})
        payload_table = pa.table([pa.array(ids, type=pa.string())], [colname])
        buffer = io.BytesIO()
        writer = ipc.new_file(buffer, payload_table.schema, options=ipc.IpcWriteOptions(compression='zstd'))
        writer.write_table(payload_table)
        writer.close()
        payload = buffer.getvalue()

        headers = self.project.header.copy()
        headers['Content-Type'] = 'application/octet-stream'
        response = requests.post(self.project.atlas_api_path + "/v1/project/tag/delete", headers=headers, data=payload)
        if response.status_code != 200:
            raise Exception("Failed to delete tags")

class AtlasProject(AtlasClass):
    def __init__(
        self,
        name: Optional[str] = None,
        description: Optional[str] = 'A description for your map.',
        unique_id_field: Optional[str] = None,
        modality: Optional[str] = None,
        organization_name: Optional[str] = None,
        is_public: bool = True,
        project_id=None,
        reset_project_if_exists=False,
        add_datums_if_exists=True,
    ):

        """
        Creates or loads an Atlas project.
        Atlas projects store data (text, embeddings, etc) that you can organize by building indices.
        If the organization already contains a project with this name, it will be returned instead.

        **Parameters:**

        * **project_name** - The name of the project.
        * **description** - A description for the project.
        * **unique_id_field** - The field that uniquely identifies each datum. If a datum does not contain this field, it will be added and assigned a random unique ID.
        * **modality** - The data modality of this project. Currently, Atlas supports either `text` or `embedding` modality projects.
        * **organization_name** - The name of the organization to create this project under. You must be a member of the organization with appropriate permissions. If not specified, defaults to your user account's default organization.
        * **is_public** - Should this project be publicly accessible for viewing (read only). If False, only members of your Nomic organization can view.
        * **reset_project_if_exists** - If the requested project exists in your organization, will delete it and re-create it.
        * **project_id** - An alternative way to retrieve a project is by passing the project_id directly. This only works if a project exists.
        * **reset_project_if_exists** - If the specified project exists in your organization, reset it by deleting all of its data. This means your uploaded data will not be contextualized with existing data.
        * **add_datums_if_exists** - If specifying an existing project and you want to add data to it, set this to true.

        """
        assert name is not None or project_id is not None, "You must pass a name or project_id"

        super().__init__()

        if project_id is not None:
            self.meta = self._get_project_by_id(project_id)
            return

        if organization_name is None:
            organization_name = self._get_current_users_main_organization()['nickname']

        results = self._get_existing_project_by_name(project_name=name, organization_name=organization_name)

        if 'project_id' in results: #project already exists
            organization_name = results['organization_name']
            project_id = results['project_id']
            if reset_project_if_exists: #reset the project
                logger.info(
                    f"Found existing project `{name}` in organization `{organization_name}`. Clearing it of data by request."
                )
                self._delete_project_by_id(project_id=project_id)
                project_id = None
            elif not add_datums_if_exists: #prevent adding datums to existing project explicitly
                raise ValueError(
                    f"Project already exists with the name `{name}` in organization `{organization_name}`. "
                    f"You can add datums to it by settings `add_datums_if_exists = True` or reset it by specifying `reset_project_if_exists=True` on a new upload."
                )
            else:
                logger.info(
                    f"Loading existing project `{name}` from organization `{organization_name}`."
                )

        if project_id is None: #if there is no existing project, make a new one.

            if unique_id_field is None:
                unique_id_field = ATLAS_DEFAULT_ID_FIELD

                raise ValueError("You must specify a unique_id_field when creating a new project.")

            if modality is None:
                raise ValueError("You must specify a modality when creating a new project.")

            assert modality in ['text', 'embedding'], "Modality must be either `text` or `embedding`"
            assert name is not None

            project_id = self._create_project(
                project_name=name,
                description=description,
                unique_id_field=unique_id_field,
                modality=modality,
                organization_name=organization_name,
                is_public=is_public
            )


        self.meta = self._get_project_by_id(project_id=project_id)
        self._schema = None



    def delete(self):
        '''
        Deletes an atlas project with all associated metadata.
        '''
        organization = self._get_current_users_main_organization()
        organization_name = organization['nickname']

        logger.info(f"Deleting project `{self.name}` from organization `{organization_name}`")

        self._delete_project_by_id(project_id=self.id)

        return False

    def _create_project(
        self,
        project_name: str,
        description: Optional[str],
        unique_id_field: str,
        modality: str,
        organization_name: Optional[str] = None,
        is_public: bool = True
    ):
        '''
        Creates an Atlas project.
        Atlas projects store data (text, embeddings, etc) that you can organize by building indices.
        If the organization already contains a project with this name, it will be returned instead.

        **Parameters:**

        * **project_name** - The name of the project.
        * **description** - A description for the project.
        * **unique_id_field** - The field that uniquely identifies each datum. If a datum does not contain this field, it will be added and assigned a random unique ID.
        * **modality** - The data modality of this project. Currently, Atlas supports either `text` or `embedding` modality projects.
        * **organization_name** - The name of the organization to create this project under. You must be a member of the organization with appropriate permissions. If not specified, defaults to your user accounts default organization.
        * **is_public** - Should this project be publicly accessible for viewing (read only). If False, only members of your Nomic organization can view.

        **Returns:** project_id on success.

        '''

        organization_name, organization_id = self._get_organization(organization_name=organization_name)

        supported_modalities = ['text', 'embedding']
        if modality not in supported_modalities:
            msg = 'Tried to create project with modality: {}, but Atlas only supports: {}'.format(
                modality, supported_modalities
            )
            raise ValueError(msg)

        if unique_id_field is None:
            raise ValueError("You must specify a unique id field")
        logger.info(f"Creating project `{project_name}` in organization `{organization_name}`")
        if description is None:
            description = ""
        response = requests.post(
            self.atlas_api_path + "/v1/project/create",
            headers=self.header,
            json = {
                'organization_id': organization_id,
                'project_name': project_name,
                'description': description,
                'unique_id_field': unique_id_field,
                'modality': modality,
                'is_public': is_public,
            },
        )
        if response.status_code != 201:
            raise Exception(f"Failed to create project: {response.json()}")
        
        return response.json()['project_id']


    def _latest_project_state(self):
        '''
        Refreshes the project's state. Try to call this sparingly but use it when you need it.
        '''

        self.meta = self._get_project_by_id(self.id)
        return self

    @property
    def indices(self) -> List[AtlasIndex]:
        self._latest_project_state()
        output = []
        for index in self.meta['atlas_indices']:
            projections = []
            for projection in index['projections']:
                projection = AtlasProjection(
                    project=self, projection_id=projection['id'], atlas_index_id=index['id'], name=index['index_name']
                )
                projections.append(projection)
            index = AtlasIndex(atlas_index_id=index['id'], name=index['index_name'], indexed_field=index['indexed_field'], projections=projections)
            output.append(index)

        return output

    @property
    def projections(self) -> List[AtlasProjection]:
        output = []
        for index in self.indices:
            for projection in index.projections:
                output.append(projection)
        return output

    @property
    def maps(self) -> List[AtlasProjection]:
        return self.projections

    @property
    def id(self) -> str:
        '''The UUID of the project.'''
        return self.meta['id']

    @property
    def id_field(self) -> str:
        return self.meta['unique_id_field']

    @property
    def total_datums(self) -> int:
        '''The total number of data points in the project.'''
        return self.meta['total_datums_in_project']

    @property
    def modality(self) -> str:
        return self.meta['modality']

    @property
    def name(self) -> str:
        '''The name of the project.'''
        return self.meta['project_name']

    @property
    def description(self):
        return self.meta['description']

    @property
    def project_fields(self):
        return self.meta['project_fields']

    @property
    def is_locked(self) -> bool:
        self._latest_project_state()
        return self.meta['insert_update_delete_lock']
    
    @property
    def schema(self) -> Optional[pa.Schema]:
        if self._schema is not None:
            return self._schema
        if 'schema' in self.meta and self.meta['schema'] is not None:
            self._schema : pa.Schema = ipc.read_schema(io.BytesIO(base64.b64decode(self.meta['schema'])))
            return self._schema
        return None

    @property
    def is_accepting_data(self) -> bool:
        '''
        Checks if the project can accept data. Projects cannot accept data when they are being indexed.

        Returns:
            True if project is unlocked for data additions, false otherwise.
        '''
        return not self.is_locked

    @contextmanager
    def wait_for_project_lock(self):
        '''Blocks thread execution until project is in a state where it can ingest data.'''
        has_logged = False
        while True:
            if self.is_accepting_data:
                yield self
                break
            if not has_logged:
                logger.info(f"{self.name}: Waiting for Project Lock Release.")
                has_logged = True
            time.sleep(5)

    def get_map(self, name: str = None, atlas_index_id: str = None, projection_id: str = None) -> AtlasProjection:
        '''
        Retrieves a Map

        Args:
            name: The name of your map. This defaults to your projects name but can be different if you build multiple maps in your project.
            atlas_index_id: If specified, will only return a map if there is one built under the index with the id atlas_index_id.
            projection_id: If projection_id is specified, will only return a map if there is one built under the index with id projection_id.

        Returns:
            The map or a ValueError.
        '''

        indices = self.indices

        if atlas_index_id is not None:
            for index in indices:
                if index.id == atlas_index_id:
                    if len(index.projections) == 0:
                        raise ValueError(f"No map found under index with atlas_index_id='{atlas_index_id}'")
                    return index.projections[0]
            raise ValueError(f"Could not find a map with atlas_index_id='{atlas_index_id}'")

        if projection_id is not None:
            for index in indices:
                for projection in index.projections:
                    if projection.id == projection_id:
                        return projection
            raise ValueError(f"Could not find a map with projection_id='{atlas_index_id}'")

        if len(indices) == 0:
            raise ValueError("You have no maps built in your project")
        if len(indices) > 1 and name is None:
            raise ValueError("You have multiple maps in this project, specify a name.")

        if len(indices) == 1:
            if len(indices[0].projections) == 1:
                return indices[0].projections[0]

        for index in indices:
            if index.name == name:
                return index.projections[0]

        raise ValueError(f"Could not find a map named {name} in your project.")

    def create_index(
        self,
        name: str,
        indexed_field: str = None,
        colorable_fields: list = [],
        multilingual: bool = False,
        build_topic_model: bool = False,
        projection_n_neighbors: int = DEFAULT_PROJECTION_N_NEIGHBORS,
        projection_epochs: int = DEFAULT_PROJECTION_EPOCHS,
        projection_spread: float = DEFAULT_PROJECTION_SPREAD,
        topic_label_field: str = None,
        reuse_embeddings_from_index: str = None,
        duplicate_detection: bool = False,
        duplicate_threshold: float = DEFAULT_DUPLICATE_THRESHOLD,
    ) -> AtlasProjection:
        '''
        Creates an index in the specified project.

        Args:
            name: The name of the index and the map.
            indexed_field: For text projects, name the data field corresponding to the text to be mapped.
            colorable_fields: The project fields you want to be able to color by on the map. Must be a subset of the projects fields.
            multilingual: Should the map take language into account? If true, points from different languages but semantically similar text are close together.
            build_topic_model: Should a topic model be built?
            projection_n_neighbors: A projection hyperparameter
            projection_epochs: A projection hyperparameter
            projection_spread: A projection hyperparameter
            topic_label_field: A text field in your metadata to estimate topic labels from. Defaults to the indexed_field for text projects if not specified.
            reuse_embeddings_from_index: the name of the index to reuse embeddings from.
            duplicate_detection: A boolean whether to run duplicate detection 
            duplicate_threshold: At which threshold to consider points to be duplicates

        Returns:
            The projection this index has built.

        '''

        self._latest_project_state()

        # for large projects, alter the default projection configurations.
        if self.total_datums >= 1_000_000:
            if (
                projection_epochs == DEFAULT_PROJECTION_EPOCHS
                and projection_n_neighbors == DEFAULT_PROJECTION_N_NEIGHBORS
            ):
                projection_n_neighbors = DEFAULT_LARGE_PROJECTION_N_NEIGHBORS
                projection_epochs = DEFAULT_LARGE_PROJECTION_EPOCHS

        if self.modality == 'embedding':
            if duplicate_detection:
                raise ValueError("Cannot tag duplicates in an embedding project.")

            build_template = {
                'project_id': self.id,
                'index_name': name,
                'indexed_field': None,
                'atomizer_strategies': None,
                'model': None,
                'colorable_fields': colorable_fields,
                'model_hyperparameters': None,
                'nearest_neighbor_index': 'HNSWIndex',
                'nearest_neighbor_index_hyperparameters': json.dumps({'space': 'l2', 'ef_construction': 100, 'M': 16}),
                'projection': 'NomicProject',
                'projection_hyperparameters': json.dumps(
                    {'n_neighbors': projection_n_neighbors, 'n_epochs': projection_epochs, 'spread': projection_spread}
                ),
                'topic_model_hyperparameters': json.dumps(
                    {'build_topic_model': build_topic_model, 'community_description_target_field': topic_label_field}
                ),
            }

        elif self.modality == 'text':

            #find the index id of the index with name reuse_embeddings_from_index
            reuse_embedding_from_index_id = None
            indices = self.indices
            if reuse_embeddings_from_index is not None:
                for index in indices:
                    if index.name == reuse_embeddings_from_index:
                        reuse_embedding_from_index_id = index.id
                        break
                if reuse_embedding_from_index_id is None:
                    raise Exception(f"Could not find the index '{reuse_embeddings_from_index}' to re-use from. Possible options are {[index.name for index in indices]}")

            if indexed_field is None:
                raise Exception("You did not specify a field to index. Specify an 'indexed_field'.")

            if indexed_field not in self.project_fields:
                raise Exception(f"Indexing on {indexed_field} not allowed. Valid options are: {self.project_fields}")

            model = 'NomicEmbed'
            if multilingual:
                model = 'NomicEmbedMultilingual'

            build_template = {
                'project_id': self.id,
                'index_name': name,
                'indexed_field': indexed_field,
                'atomizer_strategies': ['document', 'charchunk'],
                'model': model,
                'colorable_fields': colorable_fields,
                'reuse_atoms_and_embeddings_from': reuse_embedding_from_index_id,
                'model_hyperparameters': json.dumps(
                    {
                        'dataset_buffer_size': 1000,
                        'batch_size': 20,
                        'polymerize_by': 'charchunk',
                        'norm': 'both',
                    }
                ),
                'nearest_neighbor_index': 'HNSWIndex',
                'nearest_neighbor_index_hyperparameters': json.dumps({'space': 'l2', 'ef_construction': 100, 'M': 16}),
                'projection': 'NomicProject',
                'projection_hyperparameters': json.dumps(
                    {'n_neighbors': projection_n_neighbors, 'n_epochs': projection_epochs, 'spread': projection_spread}
                ),
                'topic_model_hyperparameters': json.dumps(
                    {'build_topic_model': build_topic_model, 'community_description_target_field': indexed_field}
                ),
                'duplicate_detection_hyperparameters': json.dumps(
                    {'tag_duplicates': duplicate_detection, 'duplicate_cutoff': duplicate_threshold}
                )
            }

        response = requests.post(
            self.atlas_api_path + "/v1/project/index/create",
            headers=self.header,
            json=build_template,
        )
        if response.status_code != 200:
            logger.info('Create project failed with code: {}'.format(response.status_code))
            logger.info('Additional info: {}'.format(response.text))
            raise Exception(response.json()['detail'])

        job_id = response.json()['job_id']

        job = requests.get(
            self.atlas_api_path + f"/v1/project/index/job/{job_id}",
            headers=self.header,
        ).json()

        index_id = job['index_id']

        try:
            projection = self.get_map(atlas_index_id=index_id)
        except ValueError:
            # give some delay
            time.sleep(5)
            try:
                projection = self.get_map(atlas_index_id=index_id)
            except ValueError:
                projection = None

        if projection is None:
            logger.warning(
                "Could not find a map being built for this project. See atlas.nomic.ai/dashboard for map status."
            )
        logger.info(f"Created map `{projection.name}` in project `{self.name}`: {projection.map_link}")
        return projection

    def __repr__(self):
        m = self.meta
        return f"AtlasProject: <{m}>"

    def _repr_html_(self):
        self._latest_project_state()
        m = self.meta
        html = f"""
            <strong><a href="https://atlas.nomic.ai/dashboard/project/{m['id']}">{m['project_name']}</strong></a>
            <br>
            {m['description']} {m['total_datums_in_project']} datums inserted.
            <br>
            {len(m['atlas_indices'])} index built.
            """
        complete_projections = []
        if len(self.projections) >= 1:
            html += "<br><strong>Projections</strong>\n"
            html += "<ul>\n"
            for projection in self.projections:
                state = projection._status['index_build_stage']
                if state == 'Completed':
                    complete_projections.append(projection)
                html += f"""<li>{projection.name}. Status {state}. <a target="_blank" href="{projection.map_link}">view online</a></li>"""   
            html += "</ul>"
        if len(complete_projections) >= 1:
            # Display most recent complete projection.
            html += "<hr>"
            html += complete_projections[-1]._embed_html()
        return html
    
    def __str__(self):
        return "\n".join([str(projection) for index in self.indices for projection in index.projections])

    def get_data(self, ids: List[str]) -> List[Dict]:
        '''
        Retrieve the contents of the data given ids

        Args:
            ids: a list of datum ids

        Returns:
            A list of dictionaries corresponding

        '''

        if not isinstance(ids, list):
            raise ValueError("You must specify a list of ids when getting data.")
        if isinstance(ids[0], list):
            raise ValueError("You must specify a list of ids when getting data, not a nested list.")
        response = requests.post(
            self.atlas_api_path + "/v1/project/data/get",
            headers=self.header,
            json={'project_id': self.id, 'datum_ids': ids},
        )

        if response.status_code == 200:
            return [item for item in response.json()['datums']]
        else:
            raise Exception(response.text)

    def delete_data(self, ids: List[str]) -> bool:
        '''
        Deletes the specified datums from the project.

        Args:
            ids: A list of datum ids to delete

        Returns:
            True if data deleted successfully.

        '''
        if not isinstance(ids, list):
            raise ValueError("You must specify a list of ids when deleting datums.")

        response = requests.post(
            self.atlas_api_path + "/v1/project/data/delete",
            headers=self.header,
            json={'project_id': self.id, 'datum_ids': ids},
        )

        if response.status_code == 200:
            return True
        else:
            raise Exception(response.text)

    def add_text(
        self,
        data = Union[DataFrame, List[Dict], pa.Table],
        pbar=None,
        shard_size=None,
        num_workers=None
    ):
        """
        Add text data to the project.
        data: A pandas DataFrame, a list of python dictionaries, or a pyarrow Table matching the project schema.
        pbar: (Optional). A tqdm progress bar to display progress.
        """
        if shard_size is not None or num_workers is not None:
            raise DeprecationWarning("shard_size and num_workers are deprecated.")
        if DataFrame is not None and isinstance(data, DataFrame):
            data = pa.Table.from_pandas(data)
        elif isinstance(data, list):
            data = pa.Table.from_pylist(data)
        elif not isinstance(data, pa.Table):
            raise ValueError("Data must be a pandas DataFrame, list of dictionaries, or a pyarrow Table.")
        self._add_data(data, pbar=pbar)

    def add_embeddings(
            self,
            data : Union[DataFrame, List[Dict], pa.Table, None],
            embeddings: np.array,
            pbar = None,
            shard_size=None, num_workers=None
    ):
        """
        Add data, with associated embeddings, to the project.
        
        Args:
            data: A pandas DataFrame, list of dictionaries, or pyarrow Table matching the project schema.
            embeddings: A numpy array of embeddings: each row corresponds to a row in the table.
            pbar: (Optional). A tqdm progress bar to update.
        """
        
        """
        # TODO: validate embedding size.
        assert embeddings.shape[1] == self.embedding_size, "Embedding size must match the embedding size of the project."
        """
        if shard_size is not None:
            raise DeprecationWarning("shard_size is deprecated and no longer has any effect")
        if num_workers is not None:
            raise DeprecationWarning("num_workers is deprecated and no longer has any effect")
        assert type(embeddings) == np.ndarray, "Embeddings must be a numpy array."
        assert len(embeddings.shape) == 2, "Embeddings must be a 2D numpy array."
        assert len(data) == embeddings.shape[0], "Data and embeddings must have the same number of rows."
        assert len(data) > 0, "Data must have at least one row."
        
        tb: pa.Table

        if DataFrame is not None and isinstance(data, DataFrame):
            tb = pa.Table.from_pandas(data)
        elif isinstance(data, list):
            tb = pa.Table.from_pylist(data)
        elif isinstance(data, pa.Table):
            tb = data
        else:
            raise ValueError(f"Data must be a pandas DataFrame, list of dictionaries, or a pyarrow Table, not {type(data)}")
        
        del data

        # Add embeddings to the data.
        embeddings = embeddings.astype(np.float16)

        # Fail if any embeddings are NaN or Inf.
        assert not np.isnan(embeddings).any(), "Embeddings must not contain NaN values."
        assert not np.isinf(embeddings).any(), "Embeddings must not contain Inf values."

        pyarrow_embeddings = pa.FixedSizeListArray.from_arrays(embeddings.reshape((-1)), embeddings.shape[1])

        data_with_embeddings = tb.append_column("_embeddings", pyarrow_embeddings)

        self._add_data(data_with_embeddings, pbar=pbar)

    def _add_data(
        self,
        data: pa.Table,
        pbar=None,
    ):
        '''
        Low level interface to upload an Arrow Table. Users should generally call 'add_text' or 'add_embeddings.'

        Args:
            data: A pyarrow Table that will be cast to the project schema.
            pbar: A tqdm progress bar to update.
        Returns:
            None
        '''

        # Exactly 10 upload workers at a time.

        num_workers = 10

        # Each worker currently is too slow beyond a shard_size of 5000

        # The heuristic here is: Never let shards be more than 5,000 items,
        # OR more than 4MB uncompressed. Whichever is smaller.

        bytesize = data.nbytes
        nrow = len(data)

        shard_size = 5000
        n_chunks = int(np.ceil(nrow / shard_size))
        # Chunk into 4MB pieces. These will probably compress down a bit.
        if bytesize / n_chunks > 4_000_000:
            shard_size = int(np.ceil(nrow / (bytesize / 4_000_000)))
        

        data = self._validate_and_correct_arrow_upload(
                data=data,
                project=self
            )

        upload_endpoint = "/v1/project/data/add/arrow"

        # Actually do the upload
        def send_request(i):
            data_shard = data.slice(i, shard_size)
            with io.BytesIO() as buffer:
                data_shard = data_shard.replace_schema_metadata({'project_id': self.id})
                feather.write_feather(data_shard, buffer, compression = 'zstd', compression_level = 6)
                buffer.seek(0)

                response = requests.post(
                    self.atlas_api_path + upload_endpoint,
                    headers=self.header,
                    data = buffer,
                    json={'project_id': self.id},
                )
                return response

        # if this method is being called internally, we pass a global progress bar
        close_pbar = False
        if pbar is None:
            close_pbar = True
            pbar = tqdm(total=int(len(data)) // shard_size)
        failed = 0
        succeeded = 0
        errors_504 = 0
        with concurrent.futures.ThreadPoolExecutor(max_workers=num_workers) as executor:
            futures = {executor.submit(send_request, i): i for i in range(0, len(data), shard_size)}

            while futures:
                # check for status of the futures which are currently working
                done, not_done = concurrent.futures.wait(futures, return_when=concurrent.futures.FIRST_COMPLETED)
                # process any completed futures
                for future in done:
                    response = future.result()
                    if response.status_code != 200:
                        try:
                            logger.error(f"Shard upload failed: {response.text}")
                            if 'more datums exceeds your organization limit' in response.json():
                                return False
                            if 'Project transaction lock is held' in response.json():
                                raise Exception(
                                    "Project is currently indexing and cannot ingest new datums. Try again later."
                                )
                            if 'Insert failed due to ID conflict' in response.json():
                                continue
                        except (requests.JSONDecodeError, json.decoder.JSONDecodeError):
                            if response.status_code == 413:
                                # Possibly split in two and retry?
                                logger.error("Shard upload failed: you are sending meta-data that is too large.")
                                pbar.update(1)
                                response.close()
                                failed += shard_size
                            elif response.status_code == 504:
                                errors_504 += shard_size
                                start_point = futures[future]
                                logger.debug(
                                    f"{self.name}: Connection failed for records {start_point}-{start_point + shard_size}, retrying."
                                )
                                failure_fraction = errors_504 / (failed + succeeded + errors_504)
                                if failure_fraction > 0.5 and errors_504 > shard_size * 3:
                                    raise RuntimeError(
                                        f"{self.name}: Atlas is under high load and cannot ingest datums at this time. Please try again later."
                                    )
                                new_submission = executor.submit(send_request, start_point)
                                futures[new_submission] = start_point
                                response.close()
                            else:
                                logger.error(f"{self.name}: Shard upload failed: {response}")
                                failed += shard_size
                                pbar.update(1)
                                response.close()
                    else:
                        # A successful upload.
                        succeeded += shard_size
                        pbar.update(1)
                        response.close()

                    # remove the now completed future
                    del futures[future]

        # close the progress bar if this method was called with no external progresbar
        if close_pbar:
            pbar.close()

        if failed:
            logger.warning(f"Failed to upload {failed} datums")
        if close_pbar:
            if failed:
                logger.warning("Upload partially succeeded.")
            else:
                logger.info("Upload succeeded.")

    def update_maps(self,
                    data: List[Dict],
                    embeddings: Optional[np.array]=None,
                    shard_size: int = 1000,
                    num_workers: int = 10):
        '''
        Utility method to update a projects maps by adding the given data.

        Args:
            data: An [N,] element list of dictionaries containing metadata for each embedding.
            embeddings: An [N, d] matrix of embeddings for updating embedding projects. Leave as None to update text projects.
            shard_size: Data is uploaded in parallel by many threads. Adjust the number of datums to upload by each worker.
            num_workers: The number of workers to use when sending data.

        '''

        # Validate data
        if self.modality == 'embedding' and embeddings is None:
            msg = 'Please specify embeddings for updating an embedding project'
            raise ValueError(msg)

        if self.modality == 'text' and embeddings is not None:
            msg = 'Please dont specify embeddings for updating a text project'
            raise ValueError(msg)

        if embeddings is not None and len(data) != embeddings.shape[0]:
            msg = 'Expected data and embeddings to be the same length but found lengths {} and {} respectively.'.format()
            raise ValueError(msg)


        # Add new data
        logger.info("Uploading data to Nomic's neural database Atlas.")
        with tqdm(total=len(data) // shard_size) as pbar:
            for i in range(0, len(data), MAX_MEMORY_CHUNK):
                if self.modality == 'embedding':
                    self.add_embeddings(
                        embeddings=embeddings[i: i + MAX_MEMORY_CHUNK, :],
                        data=data[i: i + MAX_MEMORY_CHUNK],
                        shard_size=shard_size,
                        num_workers=num_workers,
                        pbar=pbar,
                    )
                else:
                    self.add_text(
                        data=data[i: i + MAX_MEMORY_CHUNK],
                        shard_size=shard_size,
                        num_workers=num_workers,
                        pbar=pbar,
                    )
        logger.info("Upload succeeded.")

        #Update maps
        # finally, update all the indices
        return self.rebuild_maps()

    def rebuild_maps(self, rebuild_topic_models: bool = False):
        '''
        Rebuilds all maps in a project with the latest state project data state. Maps will not be rebuilt to
        reflect the additions, deletions or updates you have made to your data until this method is called.

        Args:
            rebuild_topic_models: (Default False) - If true, will create new topic models when updating these indices
        '''

        response = requests.post(
            self.atlas_api_path + "/v1/project/update_indices",
            headers=self.header,
            json={
                'project_id': self.id,
                'rebuild_topic_models': rebuild_topic_models
            },
        )

        logger.info(f"Updating maps in project `{self.name}`")<|MERGE_RESOLUTION|>--- conflicted
+++ resolved
@@ -465,11 +465,7 @@
             {self._embed_html()}
             """
     
-<<<<<<< HEAD
-    def web_tile_data(self, tile_destination=None, overwrite=True):
-=======
     def web_tile_data(self, tile_destination : Optional[Union[str, Path]]=None):
->>>>>>> e1ea9158
         """
         Downloads all web data for the projection to the specified directory and returns it as a memmapped arrow table.
 
@@ -477,15 +473,7 @@
             tile_destination: The directory to download the tiles to. Defaults to "web_tiles".
             overwrite: If True then overwrite web tile files.
         """
-<<<<<<< HEAD
-        if tile_destination is None:
-            # Default download directory is ~/.nomic/cache/
-            home_dir = os.path.expanduser("~")
-            tile_destination = os.path.join(home_dir, ".nomic", "cache")
-        self._download_feather(tile_destination, overwrite=overwrite)
-=======
         self._download_feather(tile_destination, overwrite=True)
->>>>>>> e1ea9158
         tbs = []
         root = feather.read_table(f"{tile_destination}/0/0/0.feather")
         try:
@@ -712,13 +700,8 @@
 
         return response['neighbors'], response['distances']
 
-<<<<<<< HEAD
     def group_by_topic(self, topic_depth: int = 1) -> List[Dict]:
         """
-=======
-    def group_by_topic(self, topic_depth = 1):
-        '''
->>>>>>> e1ea9158
         Group datums by topic at a set topic depth.
 
         Args:
