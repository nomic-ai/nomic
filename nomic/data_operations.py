import base64
import concurrent
import concurrent.futures
import glob
import io
import json
import os
from collections import defaultdict
from datetime import datetime
from io import BytesIO
from pathlib import Path
from typing import Dict, Iterable, List, Optional, Tuple

import numpy as np
import pandas
import pandas as pd
import pyarrow as pa
import requests
from loguru import logger
from pyarrow import compute as pc
from pyarrow import feather, ipc
from tqdm import tqdm


from .settings import EMBEDDING_PAGINATION_LIMIT
from .utils import download_feather


class AtlasMapDuplicates:
    """
    Atlas Duplicate Clusters State. Atlas can automatically group embeddings that are sufficiently close into semantic clusters.
    You can use these clusters for semantic duplicate detection allowing you to quickly deduplicate
    your data.
    """

    def __init__(self, projection: "AtlasProjection"):  # type: ignore
        self.projection = projection
        self.id_field = self.projection.dataset.id_field
        try:
            duplicate_fields = [
                field for field in projection._fetch_tiles().column_names if "_duplicate_class" in field
            ]
            cluster_fields = [field for field in projection._fetch_tiles().column_names if "_cluster" in field]
            assert len(duplicate_fields) > 0, "Duplicate detection has not yet been run on this map."
            self.duplicate_field = duplicate_fields[0]
            self.cluster_field = cluster_fields[0]
            self._tb: pa.Table = projection._fetch_tiles().select(
                [self.id_field, self.duplicate_field, self.cluster_field]
            )
        except pa.lib.ArrowInvalid as e:
            raise ValueError("Duplicate detection has not yet been run on this map.")
        self.duplicate_field = self.duplicate_field.lstrip("_")
        self.cluster_field = self.cluster_field.lstrip("_")
        self._tb = self._tb.rename_columns([self.id_field, self.duplicate_field, self.cluster_field])

    @property
    def df(self) -> pd.DataFrame:
        """
        Pandas DataFrame mapping each data point to its cluster of semantically similar points.
        """
        return self.tb.to_pandas()

    @property
    def tb(self) -> pa.Table:
        """
        Pyarrow table with information about duplicate clusters and candidates.
        This table is memmapped from the underlying files and is the most efficient way to
        access duplicate information.
        """
        return self._tb

    def deletion_candidates(self) -> List[str]:
        """

        Returns:
            The ids for all data points which are semantic duplicates and are candidates for being deleted from the dataset. If you remove these data points from your dataset, your dataset will be semantically deduplicated.
        """
        dupes = self.tb[self.id_field].filter(pa.compute.equal(self.tb[self.duplicate_field], 'deletion candidate'))
        return dupes.to_pylist()

    def __repr__(self) -> str:
        repr = f"===Atlas Duplicates for ({self.projection})\n"
        duplicate_count = len(
            self.tb[self.id_field].filter(pa.compute.equal(self.tb[self.duplicate_field], 'deletion candidate'))
        )
        cluster_count = len(self.tb[self.cluster_field].value_counts())
        repr += f"{duplicate_count} deletion candidates in {cluster_count} clusters\n"
        return repr + self.df.__repr__()


class AtlasMapTopics:
    """
    Atlas Topics State
    """

    def __init__(self, projection: "AtlasProjection"):  # type: ignore
        self.projection = projection
        self.dataset = projection.dataset
        self.id_field = self.projection.dataset.id_field
        self._metadata = None
        self._hierarchy = None

        try:
            self._tb: pa.Table = projection._fetch_tiles()
            topic_fields = [column for column in self._tb.column_names if column.startswith("_topic_depth_")]
            self.depth = len(topic_fields)

            # If using topic ids, fetch topic labels
            if 'int' in topic_fields[0]:
                new_topic_fields = []
                metadata = self.metadata
                label_df = metadata[["topic_id", "depth", "topic_short_description"]]
                for d in range(1, self.depth + 1):
                    column = f"_topic_depth_{d}_int"
                    topic_ids_to_label = self._tb[column].to_pandas().rename('topic_id')
                    topic_ids_to_label = label_df[label_df["depth"] == d].merge(
                        topic_ids_to_label, on='topic_id', how='right'
                    )
                    new_column = f"_topic_depth_{d}"
                    self._tb = self._tb.append_column(
                        new_column, pa.Array.from_pandas(topic_ids_to_label["topic_short_description"])
                    )
                    new_topic_fields.append(new_column)
                topic_fields = new_topic_fields

            renamed_fields = [f'topic_depth_{i}' for i in range(1, self.depth + 1)]
            self._tb = self._tb.select([self.id_field] + topic_fields).rename_columns([self.id_field] + renamed_fields)

        except pa.lib.ArrowInvalid as e:
            raise ValueError("Topic modeling has not yet been run on this map.")

    @property
    def df(self) -> pandas.DataFrame:
        """
        A pandas DataFrame associating each datapoint on your map to their topics as each topic depth.
        """
        return self.tb.to_pandas()

    @property
    def tb(self) -> pa.Table:
        """
        Pyarrow table associating each datapoint on the map to their Atlas assigned topics.
        This table is memmapped from the underlying files and is the most efficient way to
        access topic information.
        """
        return self._tb

    @property
    def metadata(self) -> pandas.DataFrame:
        """
        Pandas DataFrame where each row gives metadata all map topics including:

        - topic id
        - a human readable topic description (topic label)
        - identifying keywords that differentiate the topic from other topics
        """
        if self._metadata is not None:
            return self._metadata

        response = requests.get(
            self.projection.dataset.atlas_api_path
            + "/v1/project/{}/index/projection/{}".format(
                self.projection.dataset.meta['id'], self.projection.projection_id
            ),
            headers=self.projection.dataset.header,
        )
        topics = json.loads(response.text)['topic_models'][0]['features']
        topic_data = [e['properties'] for e in topics]
        topic_data = pd.DataFrame(topic_data)
        column_list = [(f"_topic_depth_{i}", f"topic_depth_{i}") for i in range(1, self.depth + 1)]
        column_list.append(("topic", "topic_id"))
        topic_data = topic_data.rename(columns=dict(column_list))
        self._metadata = topic_data

        return topic_data

    @property
    def hierarchy(self) -> Dict:
        """
        A dictionary that allows iteration of the topic hierarchy. Each key is of (topic label, topic depth)
        to its direct sub-topics.
        If topic is not a key in the hierarchy, it is leaf in the topic hierarchy.
        """
        if self._hierarchy is not None:
            return self._hierarchy

        topic_df = self.metadata

        topic_hierarchy = defaultdict(list)
        cols = [f"topic_depth_{i}" for i in range(1, self.depth + 1)]

        for _, row in topic_df[cols].iterrows():
            # Only consider the non-null values for each row
            topics = [topic for topic in row if pd.notna(topic)]

            # Iterate over the topics in each row, adding each topic to the
            # list of subtopics for the topic at the previous depth
            for topic_index in range(len(topics) - 1):
                # depth is index + 1
                if topics[topic_index + 1] not in topic_hierarchy[(topics[topic_index], topic_index + 1)]:
                    topic_hierarchy[(topics[topic_index], topic_index + 1)].append(topics[topic_index + 1])
        self._hierarchy = dict(topic_hierarchy)
        return self._hierarchy

    def group_by_topic(self, topic_depth: int = 1) -> List[Dict]:
        """
        Associates topics at a given depth in the topic hierarchy to the identifiers of their contained datapoints.

        Args:
            topic_depth: Topic depth to group datums by.

        Returns:
            List of dictionaries where each dictionary contains next depth
                subtopics, subtopic ids, topic_id, topic_short_description,
                topic_long_description, and list of datum_ids.
        """

        if topic_depth > self.depth or topic_depth < 1:
            raise ValueError("Topic depth out of range.")

        # Unique datum id column to aggregate
        datum_id_col = self.dataset.meta["unique_id_field"]
        df = self.df

        topic_datum_dict = df.groupby(f"topic_depth_{topic_depth}")[datum_id_col].apply(set).to_dict()
        topic_df = self.metadata
        hierarchy = self.hierarchy
        result = []
        for topic, datum_ids in topic_datum_dict.items():
            # Encountered topic with zero datums
            if len(datum_ids) == 0:
                continue

            result_dict = {}
            topic_metadata = topic_df[topic_df["topic_short_description"] == topic]

            topic_label = topic_metadata["topic_short_description"].item()
            subtopics = []
            if (topic_label, topic_depth) in hierarchy:
                subtopics = hierarchy[(topic_label, topic_depth)]
            result_dict["subtopics"] = subtopics
            result_dict["subtopic_ids"] = topic_df[topic_df["topic_short_description"].isin(subtopics)][
                "topic_id"
            ].tolist()
            result_dict["topic_id"] = topic_metadata["topic_id"].item()
            result_dict["topic_short_description"] = topic_label
            result_dict["topic_long_description"] = topic_metadata["topic_description"].item()
            result_dict["datum_ids"] = datum_ids
            result.append(result_dict)
        return result

    def get_topic_density(self, time_field: str, start: datetime, end: datetime):
        '''
        Computes the density/frequency of topics in a given interval of a timestamp field.

        Useful for answering questions such as:

        - What topics increased in prevalence between December and January?

        Args:
            time_field: Your metadata field containing isoformat timestamps
            start: A datetime object for the window start
            end: A datetime object for the window end

        Returns:
            A list of `{topic, count}` dictionaries, sorted from largest count to smallest count.
        '''
        data = AtlasMapData(self.projection, fields=[time_field])
        time_data = data._tb.select([self.id_field, time_field])
        merged_tb = self._tb.join(time_data, self.id_field, join_type="inner").combine_chunks()

        del time_data  # free up memory

        expr = (pc.field(time_field) >= start) & (pc.field(time_field) <= end)
        merged_tb = merged_tb.filter(expr)
        topic_densities = {}
        for depth in range(1, self.depth + 1):
            topic_column = f'topic_depth_{depth}'
            topic_counts = merged_tb.group_by(topic_column).aggregate([(self.id_field, "count")]).to_pandas()
            for _, row in topic_counts.iterrows():
                topic = row[topic_column]
                if topic not in topic_densities:
                    topic_densities[topic] = 0
                topic_densities[topic] += row[self.id_field + '_count']
        return topic_densities

    def vector_search_topics(self, queries: np.ndarray, k: int = 32, depth: int = 3) -> Dict:
        '''
        Given an embedding, returns a normalized distribution over topics.

        Useful for answering the questions such as:

        - What topic does my new datapoint belong to?
        - Does by datapoint belong to the "Dog" topic or the "Cat" topic.

        Args:
            queries: a 2d NumPy array where each row corresponds to a query vector
            k: (Default 32) the number of neighbors to use when estimating the posterior
            depth: (Default 3) the topic depth at which you want to search

        Returns:
            A dict mapping `{topic: posterior probability}` for each query.
        '''

        if queries.ndim != 2:
            raise ValueError(
                'Expected a 2 dimensional array. If you have a single query, we expect an array of shape (1, d).'
            )

        bytesio = io.BytesIO()
        np.save(bytesio, queries)

        response = requests.post(
            self.dataset.atlas_api_path + "/v1/project/data/get/embedding/topic",
            headers=self.dataset.header,
            json={
                'atlas_index_id': self.projection.atlas_index_id,
                'queries': base64.b64encode(bytesio.getvalue()).decode('utf-8'),
                'k': k,
                'depth': depth,
            },
        )
        if response.status_code != 200:
            raise Exception(response.text)

        return response.json()

    def __repr__(self) -> str:
        return str(self.df)


class AtlasMapEmbeddings:
    """
    Atlas Embeddings State

    Access latent (high-dimensional) and projected (two-dimensional) embeddings of your datapoints.

    ## Two-dimensional projected embeddings

    === "Accessing 2D Embeddings Example"
        ``` py
        from nomic import AtlasDataset

        project = AtlasDataset(name='My Project')
        map = project.maps[0]
        print(map.embeddings)
        ```
    === "Output"
        ```
              id_          x          y
        0      0A  -6.164423  21.517719
        1      0g  -6.606402  -5.601104
        2      0Q  -9.206946   7.448542
        ...   ...        ...        ...
        9998  JZQ   2.110881 -12.937058
        9999  JZU   7.865006  -6.876243
        ```

    ## High dimensional latent embeddings


    === "Accessing Latent Embeddings Example"
        ``` py
        from nomic import AtlasDataset

        project = AtlasDataset('My Project')
        map = project.maps[0]
        embeddings = map.embeddings.latent
        print(embeddings.shape)
        ```
    === "Output"
        ```
        [10000, 384]
        ```


    !!! warning "High dimensional embeddings"
        High dimensional embeddings are not immediately downloaded when you access the embeddings attribute - you must explicitly call `map.embeddings.latent`. Once downloaded, subsequent calls will reference your downloaded local copy.

    """

    def __init__(self, projection: "AtlasProjection"):  # type: ignore
        self.projection = projection
        self.id_field = self.projection.dataset.id_field
        self._tb: pa.Table = projection._fetch_tiles().select([self.id_field, 'x', 'y'])
        self.dataset = projection.dataset
        self._latent = None

    @property
    def df(self):
        """
        Pandas DataFrame containing information about embeddings of your datapoints.

        Includes only the two-dimensional embeddings.
        """
        return self.tb.to_pandas()

    @property
    def tb(self) -> pa.Table:
        """
        Pyarrow table containing two-dimensional embeddings of each of your data points.
        This table is memmapped from the underlying files and is the most efficient way to
        access embedding information.

        Does not include high-dimensional embeddings.
        """
        return self._tb

    @property
    def projected(self) -> pd.DataFrame:
        """
        Two-dimensional embeddings.

        These are the points you see in your web browser.

        Returns:
            Pandas DataFrame mapping your datapoints to their two-dimensional embeddings.
        """
        return self.df

    @property
    def latent(self) -> np.ndarray:
        """
        High dimensional embeddings.

        Returns:
            A memmapped NumPy array where each row contains the latent embedding of the corresponding datapoint in the same order as `map.embeddings.projected`.
        """
        if self._latent is not None:
            return self._latent

        root_embedding = self.projection.tile_destination / "0/0/0-0.embeddings.feather"
        # Not the most complete check, hence the warning below.
        if not root_embedding.exists():
            self._download_latent()
        all_embeddings = []

        for path in self.projection._tiles_in_order(coords_only=False):
            # double with-suffix to remove '.embeddings.feather'
            if isinstance(path, Path):
                files = path.parent.glob(path.with_suffix("").stem + "-*.embeddings.feather")
                # Should there be more than 10, we need to sort by int values, not string values
                sortable = sorted(files, key=lambda x: int(x.with_suffix("").stem.split("-")[-1]))
                if len(sortable) == 0:
                    raise FileNotFoundError(
                        "Could not find any embeddings for tile {}".format(path)
                        + " If you possibly downloaded only some of the embeddings, run '[map_name].download_latent()'."
                    )
                for file in sortable:
                    tb = feather.read_table(file, memory_map=True)
                    dims = tb['_embeddings'].type.list_size
                    all_embeddings.append(pa.compute.list_flatten(tb['_embeddings']).to_numpy().reshape(-1, dims))
        return np.vstack(all_embeddings)

    def _download_latent(self):
        """
        Downloads the latent embeddings one file at a time.
        """
        logger.warning("Downloading latent embeddings of all datapoints.")
        limit = 10_000
        route = self.projection.dataset.atlas_api_path + '/v1/project/data/get/embedding/paged'
        last = None

        with tqdm(total=self.dataset.total_datums // limit) as pbar:
            while True:
                params = {'projection_id': self.projection.id, "last_file": last, "page_size": limit}
                r = requests.post(route, headers=self.projection.dataset.header, json=params)
                if r.status_code == 204:
                    # Download complete!
                    break
                fin = BytesIO(r.content)
                tb = feather.read_table(fin, memory_map=True)

                tilename = tb.schema.metadata[b'tile'].decode("utf-8")
                dest = (self.projection.tile_destination / tilename).with_suffix(".embeddings.feather")
                dest.parent.mkdir(parents=True, exist_ok=True)
                feather.write_feather(tb, dest)
                last = tilename
                pbar.update(1)

    def vector_search(
        self, queries: Optional[np.ndarray] = None, ids: Optional[List[str]] = None, k: int = 5
    ) -> Tuple[List, List]:
        '''
        Performs semantic vector search over data points on your map.
        If ids is specified, receive back the most similar data ids in latent vector space to your input ids.
        If queries is specified, receive back the data ids with representations most similar to the query vectors.

        You should not specify both queries and ids.

        Args:
            queries: a 2d NumPy array where each row corresponds to a query vector
            ids: a list of ids
            k: the number of closest data points (neighbors) to return for each input query/data id
        Returns:
            A tuple with two elements containing the following information:
                neighbors: A set of ids corresponding to the nearest neighbors of each query
                distances: A set of distances between each query and its neighbors.
        '''

        if queries is None and ids is None:
            raise ValueError('You must specify either a list of datum `ids` or NumPy array of `queries` but not both.')

        max_k = 128
        max_queries = 256
        if k > max_k:
            raise Exception(f"Cannot query for more than {max_k} nearest neighbors. Set `k` to {max_k} or lower")

        if ids is not None:
            if len(ids) > max_queries:
                raise Exception(f"Max ids per query is {max_queries}. You sent {len(ids)}.")
        if queries is not None:
            if not isinstance(queries, np.ndarray):
                raise Exception("`queries` must be an instance of np.array.")
            if queries.shape[0] > max_queries:
                raise Exception(f"Max vectors per query is {max_queries}. You sent {queries.shape[0]}.")
            if queries.ndim != 2:
                raise ValueError(
                    'Expected a 2 dimensional array. If you have a single query, we expect an array of shape (1, d).'
                )

            bytesio = io.BytesIO()
            np.save(bytesio, queries)

            response = requests.post(
                self.projection.dataset.atlas_api_path + "/v1/project/data/get/nearest_neighbors/by_embedding",
                headers=self.projection.dataset.header,
                json={
                    'atlas_index_id': self.projection.atlas_index_id,
                    'queries': base64.b64encode(bytesio.getvalue()).decode('utf-8'),
                    'k': k,
                },
            )
        else:
            response = requests.post(
                self.projection.dataset.atlas_api_path + "/v1/project/data/get/nearest_neighbors/by_id",
                headers=self.projection.dataset.header,
                json={'atlas_index_id': self.projection.atlas_index_id, 'datum_ids': ids, 'k': k},
            )

        if response.status_code == 500:
            raise Exception('Cannot perform vector search on your map at this time. Try again later.')

        if response.status_code != 200:
            raise Exception(response.text)

        response = response.json()

        return response['neighbors'], response['distances']

    def _get_embedding_iterator(self) -> Iterable[Tuple[str, str]]:
        '''
        Deprecated in favor of `map.embeddings.latent`.

        Iterate through embeddings of your datums.

        Returns:
            An iterable mapping datum ids to their embeddings.

        '''

        raise DeprecationWarning("Deprecated as of June 2023. Iterate `map.embeddings.latent`.")

    def _download_embeddings(self, save_directory: str, num_workers: int = 10) -> bool:
        '''
        Deprecated in favor of `map.embeddings.latent`.

        Downloads embeddings to the specified save_directory.

        Args:
            save_directory: The directory to save your embeddings.
        Returns:
            True on success


        '''
        raise DeprecationWarning("Deprecated as of June 2023. Use `map.embeddings.latent`.")

    def __repr__(self) -> str:
        return str(self.df)


class AtlasMapTags:
    """
    Atlas Map Tag State. You can manipulate tags by filtering over
    the associated pandas DataFrame.
    """

    def __init__(self, projection: "AtlasProjection", auto_cleanup: Optional[bool] = False):  # type: ignore
        self.projection = projection
        self.dataset = projection.dataset
        self.id_field = self.projection.dataset.id_field
        # Pre-fetch tiles first upon initialization
        self.projection._fetch_tiles(overwrite=False)
        self.auto_cleanup = auto_cleanup

    @property
    def df(self, overwrite: Optional[bool] = False) -> pd.DataFrame:
        '''
        Pandas DataFrame mapping each data point to its tags.
        '''
        tags = self.get_tags()
        tag_definition_ids = [tag["tag_definition_id"] for tag in tags]
        if self.auto_cleanup:
            self._remove_outdated_tag_files(tag_definition_ids)
        for tag in tags:
            self._download_tag(tag["tag_name"], overwrite=overwrite)
        tbs = []
        all_quads = list(self.projection._tiles_in_order(coords_only=True))
        for quad in tqdm(all_quads):
            if isinstance(quad, Tuple):
                quad_str = os.path.join(*[str(q) for q in quad])
                datum_id_filename = quad_str + "." + "datum_id" + ".feather"
                path = self.projection.tile_destination / Path(datum_id_filename)
                tb = feather.read_table(path, memory_map=True)
                for tag in tags:
                    tag_definition_id = tag["tag_definition_id"]
                    tag_filename = quad_str + "." + f"_tag.{tag_definition_id}" + ".feather"
                    path = self.projection.tile_destination / Path(tag_filename)
                    tag_tb = feather.read_table(path, memory_map=True)
                    bitmask = None
                    if "all_set" in tag_tb.column_names:
                        bool_v = tag_tb["all_set"][0].as_py() == True
                        bitmask = pa.array([bool_v] * len(tb), type=pa.bool_())
                    else:
                        bitmask = tag_tb["bitmask"]
                    tb = tb.append_column(tag["tag_name"], bitmask)
                tbs.append(tb)
        return pa.concat_tables(tbs).to_pandas()

    def get_tags(self) -> List[Dict[str, str]]:
        '''
        Retrieves back all tags made in the web browser for a specific map.
        Each tag is a dictionary containing tag_name, tag_id, and metadata.

        Returns:
            A list of tags a user has created for projection.
        '''
        tags = requests.get(
            self.dataset.atlas_api_path + '/v1/project/projection/tags/get/all',
            headers=self.dataset.header,
            params={'project_id': self.dataset.id, 'projection_id': self.projection.id, 'include_dsl_rule': False},
        ).json()
        keep_tags = []
        for tag in tags:
            is_complete = requests.get(
                self.dataset.atlas_api_path + '/v1/project/projection/tags/status',
                headers=self.dataset.header,
                params={
                    'project_id': self.dataset.id,
                    'tag_id': tag["tag_id"],
                },
            ).json()['is_complete']
            if is_complete:
                keep_tags.append(tag)
        return keep_tags

    def get_datums_in_tag(self, tag_name: str, overwrite: Optional[bool] = False):
        '''
        Returns the datum ids in a given tag.

        Args:
            overwrite: If True, re-downloads the tag. Otherwise, checks to see if up
            to date tag already exists.

        Returns:
            List of datum ids.
        '''
        ordered_tag_paths = self._download_tag(tag_name, overwrite=overwrite)
        datum_ids = []
        for path in ordered_tag_paths:
            tb = feather.read_table(path)
            last_coord = path.name.split(".")[0]
            tile_path = path.with_name(last_coord + ".datum_id.feather")
            tile_tb = feather.read_table(tile_path).select([self.id_field])

            if "all_set" in tb.column_names:
                if tb["all_set"][0].as_py() == True:
                    datum_ids.extend(tile_tb[self.id_field].to_pylist())
            else:
                # filter on rows
                try:
                    tb = tb.append_column(self.id_field, tile_tb[self.id_field])
                    datum_ids.extend(tb.filter(pc.field("bitmask") == True)[self.id_field].to_pylist())
                except Exception as e:
                    raise Exception(f"Failed to fetch datums in tag. {e}")
        return datum_ids

    def _get_tag_by_name(self, name: str) -> Dict:
        """
        Returns the tag dictionary for a given tag name.
        """
        for tag in self.get_tags():
            if tag["tag_name"] == name:
                return tag
        raise ValueError(f"Tag {name} not found in projection {self.projection.id}.")

    def _download_tag(self, tag_name: str, overwrite: Optional[bool] = False):
        """
        Downloads the feather tree for large sidecar columns.
        """
        self.projection.tile_destination.mkdir(parents=True, exist_ok=True)
        root_url = f"{self.dataset.atlas_api_path}/v1/project/{self.dataset.id}/index/projection/{self.projection.id}/quadtree/"

        tag = self._get_tag_by_name(tag_name)
        tag_definition_id = tag["tag_definition_id"]

        all_quads = list(self.projection._tiles_in_order(coords_only=True))
        ordered_tag_paths = []
        for quad in tqdm(all_quads):
            if isinstance(quad, Tuple):
                quad_str = os.path.join(*[str(q) for q in quad])
                filename = quad_str + "." + f"_tag.{tag_definition_id}" + ".feather"
                path = self.projection.tile_destination / Path(filename)
                download_attempt = 0
                download_success = False
                while download_attempt < 3 and not download_success:
                    download_attempt += 1
                    if not path.exists() or overwrite:
                        download_feather(root_url + filename, path, headers=self.dataset.header)
                    try:
                        ipc.open_file(path).schema
                        download_success = True
                    except pa.ArrowInvalid:
                        path.unlink(missing_ok=True)

                if not download_success:
                    raise Exception(f"Failed to download tag {tag_name}.")
                ordered_tag_paths.append(path)
        return ordered_tag_paths

    def _remove_outdated_tag_files(self, tag_definition_ids: List[str]):
        '''
        Attempts to remove outdated tag files based on tag definition ids.
        Any tag with a definition not in tag_definition_ids will be deleted.

        Args:
            tag_definition_ids: A list of tag definition ids to keep.
        '''
        # NOTE: This currently only gets triggered on `df` property
        all_quads = list(self.projection._tiles_in_order(coords_only=True))
        for quad in tqdm(all_quads):
            if isinstance(quad, Tuple):
                quad_str = os.path.join(*[str(q) for q in quad])
                tile = self.projection.tile_destination / Path(quad_str)
                tile_dir = tile.parent
                if tile_dir.exists():
                    tagged_files = tile_dir.glob('*_tag*')
                    for file in tagged_files:
                        tag_definition_id = file.name.split(".")[-2]
                        if tag_definition_id in tag_definition_ids:
                            try:
                                file.unlink()
                            except PermissionError:
                                print("Permission denied: unable to delete outdated tag file. Skipping")
                                return
                            except Exception as e:
                                print(f"Exception occurred when trying to delete outdated tag file: {e}. Skipping")
                                return

    def add(self, ids: List[str], tags: List[str]):
        # '''
        # Adds tags to datapoints.

        # Args:
        #     ids: The datum ids you want to tag
        #     tags: A list containing the tags you want to apply to these data points.

        # '''
        raise NotImplementedError("AtlasMapTags.add is currently not supported.")

    def remove(self, ids: List[str], tags: List[str], delete_all: bool = False) -> bool:
        # '''
        # Deletes the specified tags from the given data points.

        # Args:
        #     ids: The datum_ids to delete tags from.
        #     tags: The list of tags to delete from the data points. Each tag will be applied to all data points in `ids`.
        #     delete_all: If true, ignores ids parameter and deletes all specified tags from all data points.

        # Returns:
        #     True on success.

        # '''
        raise NotImplementedError("AtlasMapTags.remove is currently not supported.")

    def __repr__(self) -> str:
        return str(self.df)


class AtlasMapData:
    """
    Atlas Map Data (Metadata) State. This is how you can access text and other associated metadata columns
    you uploaded with your project.
    """

    def __init__(self, projection: "AtlasProjection", fields=None):  # type: ignore
        self.projection = projection
        self.dataset = projection.dataset
        self.id_field = self.projection.dataset.id_field
        self.fields = fields
        try:
            # Run fetch_tiles first to guarantee existence of quad feather files
            self._basic_data: pa.Table = self.projection._fetch_tiles()
            sidecars = self._download_data(fields=fields)
            self._tb = self._read_prefetched_tiles_with_sidecars(sidecars)

        except pa.lib.ArrowInvalid as e:
            raise ValueError("Failed to fetch tiles for this map")

    def _read_prefetched_tiles_with_sidecars(self, additional_sidecars):
        tbs = []
        root = feather.read_table(self.projection.tile_destination / Path("0/0/0.feather"))
        try:
            small_sidecars = set([v for k, v in json.loads(root.schema.metadata[b"sidecars"]).items()])
        except KeyError:
            small_sidecars = set([])
        for path in self.projection._tiles_in_order():
<<<<<<< HEAD
            if isinstance(path, Path):
                tb = pa.feather.read_table(path).drop(["_id", "ix", "x", "y"])
                for col in tb.column_names:
                    if col[0] == "_":
                        tb = tb.drop([col])
                for sidecar_file in small_sidecars:
                    carfile = pa.feather.read_table(
                        path.parent / f"{path.stem}.{sidecar_file}.feather", memory_map=True
                    )
                    for col in carfile.column_names:
                        tb = tb.append_column(col, carfile[col])
                for big_sidecar in additional_sidecars:
                    fname = base64.urlsafe_b64encode(big_sidecar.encode("utf-8")).decode("utf-8")
                    carfile = pa.feather.read_table(path.parent / f"{path.stem}.{fname}.feather", memory_map=True)
                    for col in carfile.column_names:
                        tb = tb.append_column(col, carfile[col])
                tbs.append(tb)
        _tb = pa.concat_tables(tbs)

        return _tb
=======
            tb = pa.feather.read_table(path).drop(["_id", "ix", "x", "y"])
            for col in tb.column_names:
                if col[0] == "_":
                    tb = tb.drop([col])
            for sidecar_file in small_sidecars:
                carfile = pa.feather.read_table(path.parent / f"{path.stem}.{sidecar_file}.feather", memory_map=True)
                for col in carfile.column_names:
                    tb = tb.append_column(col, carfile[col])
            for big_sidecar in additional_sidecars:
                fname = (
                    base64.urlsafe_b64encode(big_sidecar.encode("utf-8")).decode("utf-8")
                    if big_sidecar != 'datum_id'
                    else big_sidecar
                )
                carfile = pa.feather.read_table(path.parent / f"{path.stem}.{fname}.feather", memory_map=True)
                for col in carfile.column_names:
                    tb = tb.append_column(col, carfile[col])
            tbs.append(tb)
        self._tb = pa.concat_tables(tbs)

        return self._tb
>>>>>>> 7d59e7a0

    def _download_data(self, fields=None):
        """
        Downloads the feather tree for large sidecar columns.
        """
        self.projection.tile_destination.mkdir(parents=True, exist_ok=True)
        root = f"{self.dataset.atlas_api_path}/v1/project/{self.dataset.id}/index/projection/{self.projection.id}/quadtree/"

        all_quads = list(self.projection._tiles_in_order(coords_only=True))
        sidecars = fields
        registered_sidecars = self.projection._registered_sidecars()
        if sidecars is None:
            sidecars = [
                field
                for field in self.dataset.dataset_fields
                if field not in self._basic_data.column_names and field != "_embeddings"
            ]
        else:
            for field in sidecars:
                assert field in self.dataset.dataset_fields, f"Field {field} not found in dataset fields."
        encoded_sidecars = [base64.urlsafe_b64encode(sidecar.encode("utf-8")).decode("utf-8") for sidecar in sidecars]
        if any(sidecar == 'datum_id' for (field, sidecar) in registered_sidecars):
            sidecars.append('datum_id')
            encoded_sidecars.append('datum_id')

        for quad in tqdm(all_quads):
<<<<<<< HEAD
            if isinstance(quad, Tuple):
                for sidecar in sidecars:
                    quad_str = os.path.join(*[str(q) for q in quad])
                    encoded_colname = base64.urlsafe_b64encode(sidecar.encode("utf-8")).decode("utf-8")
                    filename = quad_str + "." + encoded_colname + ".feather"
                    path = self.projection.tile_destination / Path(filename)

                    if not os.path.exists(path):
                        # WARNING: Potentially large data request here
                        download_feather(root + filename, path, headers=self.dataset.header)

=======
            for encoded_colname in encoded_sidecars:
                quad_str = os.path.join(*[str(q) for q in quad])
                filename = quad_str + "." + encoded_colname + ".feather"
                path = self.projection.tile_destination / Path(filename)

                if not os.path.exists(path):
                    # WARNING: Potentially large data request here
                    download_feather(root + filename, path, headers=self.dataset.header)

>>>>>>> 7d59e7a0
        return sidecars

    @property
    def df(self) -> pandas.DataFrame:
        """
        A pandas DataFrame associating each datapoint on your map to their metadata.
        Converting to pandas DataFrame may materialize a large amount of data into memory.
        """
        return self._tb.to_pandas()

    @property
    def tb(self) -> pa.Table:
        """
        Pyarrow table associating each datapoint on the map to their metadata columns.
        This table is memmapped from the underlying files and is the most efficient way to
        access metadata information.
        """
        return self._tb<|MERGE_RESOLUTION|>--- conflicted
+++ resolved
@@ -816,28 +816,6 @@
         except KeyError:
             small_sidecars = set([])
         for path in self.projection._tiles_in_order():
-<<<<<<< HEAD
-            if isinstance(path, Path):
-                tb = pa.feather.read_table(path).drop(["_id", "ix", "x", "y"])
-                for col in tb.column_names:
-                    if col[0] == "_":
-                        tb = tb.drop([col])
-                for sidecar_file in small_sidecars:
-                    carfile = pa.feather.read_table(
-                        path.parent / f"{path.stem}.{sidecar_file}.feather", memory_map=True
-                    )
-                    for col in carfile.column_names:
-                        tb = tb.append_column(col, carfile[col])
-                for big_sidecar in additional_sidecars:
-                    fname = base64.urlsafe_b64encode(big_sidecar.encode("utf-8")).decode("utf-8")
-                    carfile = pa.feather.read_table(path.parent / f"{path.stem}.{fname}.feather", memory_map=True)
-                    for col in carfile.column_names:
-                        tb = tb.append_column(col, carfile[col])
-                tbs.append(tb)
-        _tb = pa.concat_tables(tbs)
-
-        return _tb
-=======
             tb = pa.feather.read_table(path).drop(["_id", "ix", "x", "y"])
             for col in tb.column_names:
                 if col[0] == "_":
@@ -859,7 +837,6 @@
         self._tb = pa.concat_tables(tbs)
 
         return self._tb
->>>>>>> 7d59e7a0
 
     def _download_data(self, fields=None):
         """
@@ -886,19 +863,6 @@
             encoded_sidecars.append('datum_id')
 
         for quad in tqdm(all_quads):
-<<<<<<< HEAD
-            if isinstance(quad, Tuple):
-                for sidecar in sidecars:
-                    quad_str = os.path.join(*[str(q) for q in quad])
-                    encoded_colname = base64.urlsafe_b64encode(sidecar.encode("utf-8")).decode("utf-8")
-                    filename = quad_str + "." + encoded_colname + ".feather"
-                    path = self.projection.tile_destination / Path(filename)
-
-                    if not os.path.exists(path):
-                        # WARNING: Potentially large data request here
-                        download_feather(root + filename, path, headers=self.dataset.header)
-
-=======
             for encoded_colname in encoded_sidecars:
                 quad_str = os.path.join(*[str(q) for q in quad])
                 filename = quad_str + "." + encoded_colname + ".feather"
@@ -908,7 +872,6 @@
                     # WARNING: Potentially large data request here
                     download_feather(root + filename, path, headers=self.dataset.header)
 
->>>>>>> 7d59e7a0
         return sidecars
 
     @property
